--- conflicted
+++ resolved
@@ -219,12 +219,13 @@
 }
 
 #[test]
-<<<<<<< HEAD
 fn cairo_run_squash_dict() {
     cairo_run::cairo_run(Path::new("cairo_programs/squash_dict.json"), false)
-=======
+        .expect("Couldn't run program");
+}
+
+#[test]
 fn cairo_run_set_add() {
     cairo_run::cairo_run(Path::new("cairo_programs/set_add.json"), false)
->>>>>>> ba9c1890
         .expect("Couldn't run program");
 }