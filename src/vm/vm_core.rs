use crate::vm::instruction::{ApUpdate, FpUpdate, Instruction, Opcode, PcUpdate, Res};
use crate::vm::relocatable::MaybeRelocatable;
use crate::vm::run_context::RunContext;
use crate::vm::trace_entry::TraceEntry;
use crate::vm::validated_memory_dict::ValidatedMemoryDict;
use num_bigint::BigInt;
use num_traits::FromPrimitive;
use std::collections::HashMap;
use std::fmt;

macro_rules! bigint {
    ($val : expr) => {
        BigInt::from_i32($val).unwrap()
    };
}

struct Operands {
    dst: MaybeRelocatable,
    res: Option<MaybeRelocatable>,
    op0: MaybeRelocatable,
    op1: MaybeRelocatable,
}

struct Rule {
    func: fn(&VirtualMachine, &MaybeRelocatable, &()) -> Option<MaybeRelocatable>,
}

pub struct VirtualMachine {
    run_context: RunContext,
    prime: BigInt,
    //builtin_runners: Option<HashMap<String, BuiltinRunner>>,
    //exec_scopes: Vec<HashMap<..., ...>>,
    //enter_scope: ,
    //hints: HashMap<MaybeRelocatable, Vec<CompiledHint>>,
    //hint_locals: HashMap<..., ...>,
    //hint_pc_and_index: HashMap<i64, (MaybeRelocatable, i64)>,
    //static_locals: Option<HashMap<..., ...>>,
    //intruction_debug_info: HashMap<MaybeRelocatable, InstructionLocation>,
    //debug_file_contents: HashMap<String, String>,
    //error_message_attributes: Vec<VmAttributeScope>,
    //program: ProgramBase,
    program_base: Option<MaybeRelocatable>,
    validated_memory: ValidatedMemoryDict,
    auto_deduction: HashMap<BigInt, Vec<(Rule, ())>>,
    accessesed_addresses: Vec<MaybeRelocatable>,
    trace: Vec<TraceEntry>,
    current_step: BigInt,
    skip_instruction_execution: bool,
}

impl VirtualMachine {
    fn update_fp(&mut self, instruction: &Instruction, operands: &Operands) {
        let new_fp: MaybeRelocatable = match instruction.fp_update {
            FpUpdate::AP_PLUS2 => self.run_context.ap.add_num_addr(bigint!(2), None),
            FpUpdate::DST => operands.dst.clone(),
            FpUpdate::REGULAR => return,
        };
        self.run_context.fp = new_fp;
    }

    fn update_ap(
        &mut self,
        instruction: &Instruction,
        operands: &Operands,
    ) -> Result<(), VirtualMachineError> {
        let new_ap: MaybeRelocatable = match instruction.ap_update {
            ApUpdate::ADD => match operands.res.clone() {
                Some(res) => self
                    .run_context
                    .ap
                    .add_addr(res, Some(self.prime.clone()))?,

                None => return Err(VirtualMachineError::UnconstrainedResAddError),
            },
            ApUpdate::ADD1 => self.run_context.ap.add_num_addr(bigint!(1), None),
            ApUpdate::ADD2 => self.run_context.ap.add_num_addr(bigint!(2), None),
            ApUpdate::REGULAR => return Ok(()),
        };
        self.run_context.ap = new_ap % self.prime.clone();
        Ok(())
    }

    fn update_pc(
        &mut self,
        instruction: &Instruction,
        operands: &Operands,
    ) -> Result<(), VirtualMachineError> {
        let new_pc: MaybeRelocatable = match instruction.pc_update {
            PcUpdate::REGULAR => self
                .run_context
                .pc
                .add_num_addr(bigint!(Instruction::size(&instruction)), None),
            PcUpdate::JUMP => match operands.res.clone() {
                Some(res) => res,
                None => return Err(VirtualMachineError::UnconstrainedResJumpError),
            },
            PcUpdate::JUMP_REL => match operands.res.clone() {
                Some(res) => match res {
                    MaybeRelocatable::Int(num_res) => {
                        self.run_context.pc.add_num_addr(num_res, None)
                    }

                    _ => return Err(VirtualMachineError::PureValueError),
                },
                None => return Err(VirtualMachineError::UnconstrainedResJumpRelError),
            },
            PcUpdate::JNZ => match VirtualMachine::is_zero(operands.res.clone())? {
                true => self
                    .run_context
                    .pc
                    .add_num_addr(bigint!(Instruction::size(&instruction)), None),
                false => (self.run_context.pc.add_addr(operands.op1.clone(), None))?,
            },
        };
        self.run_context.pc = new_pc % self.prime.clone();
        Ok(())
    }

    fn update_registers(
        &mut self,
        instruction: Instruction,
        operands: Operands,
    ) -> Result<(), VirtualMachineError> {
        self.update_fp(&instruction, &operands);
        self.update_ap(&instruction, &operands)?;
        self.update_pc(&instruction, &operands)?;
        Ok(())
    }

    /// Returns true if the value is zero
    /// Used for JNZ instructions
    fn is_zero(addr: Option<MaybeRelocatable>) -> Result<bool, VirtualMachineError> {
        if let Some(value) = addr {
            match value {
                MaybeRelocatable::Int(num) => return Ok(num == bigint!(0)),
                MaybeRelocatable::RelocatableValue(rel_value) => {
                    if rel_value.offset >= bigint!(0) {
                        return Ok(false);
                    } else {
                        return Err(VirtualMachineError::PureValueError);
                    }
                }
            };
        }
        return Err(VirtualMachineError::NotImplementedError);
    }

    ///Returns a tuple (deduced_op0, deduced_res).
    ///Deduces the value of op0 if possible (based on dst and op1). Otherwise, returns None.
    ///If res was already deduced, returns its deduced value as well.
    fn deduce_op0(
        &self,
        instruction: &Instruction,
        dst: Option<&MaybeRelocatable>,
        op1: Option<&MaybeRelocatable>,
    ) -> Result<(Option<MaybeRelocatable>, Option<MaybeRelocatable>), VirtualMachineError> {
        match instruction.opcode {
            Opcode::CALL => {
                return Ok((
                    Some(
                        self.run_context
                            .pc
                            .add_num_addr(bigint!(Instruction::size(&instruction)), None),
                    ),
                    None,
                ))
            }
            Opcode::ASSERT_EQ => {
                match instruction.res {
                    Res::ADD => {
                        if let (Some(dst_addr), Some(op1_addr)) = (dst, op1) {
                            return Ok((
                                Some((dst_addr.sub_addr(op1_addr))? % self.prime.clone()),
                                Some(dst_addr.clone()),
                            ));
                        }
                    }
                    Res::MUL => {
                        if let (Some(dst_addr), Some(op1_addr)) = (dst, op1) {
                            if let (
                                MaybeRelocatable::Int(num_dst),
                                MaybeRelocatable::Int(ref num_op1_ref),
                            ) = (dst_addr, op1_addr)
                            {
                                let num_op1 = Clone::clone(num_op1_ref);
                                if num_op1 != bigint!(0) {
                                    return Ok((
                                        Some(
                                            MaybeRelocatable::Int(num_dst / num_op1)
                                                % self.prime.clone(),
                                        ),
                                        Some(dst_addr.clone()),
                                    ));
                                }
                            }
                        }
                    }
                    _ => (),
                };
            }
            _ => (),
        };
        Ok((None, None))
    }

    /// Returns a tuple (deduced_op1, deduced_res).
    ///Deduces the value of op1 if possible (based on dst and op0). Otherwise, returns None.
    ///If res was already deduced, returns its deduced value as well.
    fn deduce_op1(
        &self,
        instruction: &Instruction,
        dst: Option<&MaybeRelocatable>,
        op0: Option<MaybeRelocatable>,
    ) -> Result<(Option<MaybeRelocatable>, Option<MaybeRelocatable>), VirtualMachineError> {
        if let Opcode::ASSERT_EQ = instruction.opcode {
            match instruction.res {
                Res::OP1 => {
                    if let Some(dst_addr) = dst {
                        return Ok((Some(dst_addr.clone()), Some(dst_addr.clone())));
                    }
                }
                Res::ADD => {
                    if let (Some(dst_addr), Some(op0_addr)) = (dst, op0) {
                        return Ok((
                            Some((dst_addr.sub_addr(&op0_addr))?),
                            Some(dst_addr.clone()),
                        ));
                    }
                }
                Res::MUL => {
                    if let (Some(dst_addr), Some(op0_addr)) = (dst, op0) {
                        if let (MaybeRelocatable::Int(num_dst), MaybeRelocatable::Int(num_op0)) =
                            (dst_addr, op0_addr)
                        {
                            if num_op0 != bigint!(0) {
                                return Ok((
                                    Some(
                                        MaybeRelocatable::Int(num_dst / num_op0)
                                            % self.prime.clone(),
                                    ),
                                    Some(dst_addr.clone()),
                                ));
                            }
                        }
                    }
                }
                _ => (),
            };
        };
        return Ok((None, None));
    }

    ///Computes the value of res if possible
    fn compute_res(
        &self,
        instruction: &Instruction,
        op0: &MaybeRelocatable,
        op1: &MaybeRelocatable,
    ) -> Result<Option<MaybeRelocatable>, VirtualMachineError> {
        match instruction.res {
            Res::OP1 => return Ok(Some(op1.clone())),
            Res::ADD => return Ok(Some(op0.add_addr(op1.clone(), Some(self.prime.clone()))?)),
            Res::MUL => {
                if let (MaybeRelocatable::Int(num_op0), MaybeRelocatable::Int(num_op1)) = (op0, op1)
                {
                    return Ok(Some(
                        MaybeRelocatable::Int(num_op0 * num_op1) % self.prime.clone(),
                    ));
                }
                return Err(VirtualMachineError::PureValueError);
            }
            Res::UNCONSTRAINED => return Ok(None),
        };
    }

    fn deduce_dst(
        &self,
        instruction: &Instruction,
        res: Option<&MaybeRelocatable>,
    ) -> Option<MaybeRelocatable> {
        match instruction.opcode {
            Opcode::ASSERT_EQ => {
                if let Some(res_addr) = res {
                    return Some(res_addr.clone());
                }
            }
            Opcode::CALL => return Some(self.run_context.fp.clone()),
            _ => (),
        };
        return None;
    }

<<<<<<< HEAD
    pub fn deduce_memory_cell(&mut self, addr: MaybeRelocatable) -> Option<MaybeRelocatable> {
        match addr {
            MaybeRelocatable::Int(_) => (),
            MaybeRelocatable::RelocatableValue(ref addr_val) => {
                match self.auto_deduction.get(&addr_val.segment_index) {
                    Some(rules) => {
                        for (rule, args) in rules.iter() {
                            match (rule.func)(self, &addr, args) {
                                Some(value) => {
                                    self.validated_memory.memory.insert(&addr, &value);
                                    return Some(value);
                                },
                                None => (),
                            };
                        }
                    },
                    None => (),
                };
            }
        }
        None
=======
    fn opcode_assertions(&self, instruction: &Instruction, operands: &Operands) {
        match instruction.opcode {
            Opcode::ASSERT_EQ => {
                match &operands.res {
                    None => panic!("Res.UNCONSTRAINED cannot be used with Opcode.ASSERT_EQ"),
                    Some(res) => {
                        if let (MaybeRelocatable::Int(res_num), MaybeRelocatable::Int(dst_num)) =
                            (res, &operands.dst)
                        {
                            if res_num != dst_num {
                                panic!(
                                    "An ASSERT_EQ instruction failed: {} != {}",
                                    res_num, dst_num
                                );
                            };
                        };
                    }
                };
            }
            Opcode::CALL => {
                if let (MaybeRelocatable::Int(op0_num), MaybeRelocatable::Int(run_pc)) =
                    (&operands.op0, &self.run_context.pc)
                {
                    let return_pc = run_pc + bigint!(instruction.size());
                    if op0_num != &return_pc {
                        panic!("Call failed to write return-pc (inconsistent op0): {} != {}. Did you forget to increment ap?", op0_num, return_pc);
                    };
                };

                if let (MaybeRelocatable::Int(return_fp), MaybeRelocatable::Int(dst_num)) =
                    (&self.run_context.fp, &operands.dst)
                {
                    if dst_num != return_fp {
                        panic!("Call failed to write return-fp (inconsistent dst): fp->{} != dst->{}. Did you forget to increment ap?",dst_num,dst_num);
                    };
                };
            }
            _ => {}
        }
>>>>>>> 2ffb5163
    }
}

#[derive(Debug, PartialEq)]
pub enum VirtualMachineError {
    //InvalidInstructionEncodingError(MaybeRelocatable), Impl fmt for MaybeRelocatable
    InvalidInstructionEncodingError,
    InvalidDstRegError,
    InvalidOp0RegError,
    InvalidOp1RegError,
    ImmShouldBe1Error,
    UnknownOp0Error,
    InvalidFpUpdateError,
    InvalidApUpdateError,
    InvalidPcUpdateError,
    UnconstrainedResAddError,
    UnconstrainedResJumpError,
    UnconstrainedResJumpRelError,
    PureValueError,
    InvalidResError,
    RelocatableAddError,
    NotImplementedError,
    DiffIndexSubError,
}

impl fmt::Display for VirtualMachineError {
    fn fmt(&self, f: &mut fmt::Formatter) -> fmt::Result {
        match *self {
            //VirtualMachineError::InvalidInstructionEncodingError(arg) => write!(f, "Instruction should be an int. Found: {}", arg),
            VirtualMachineError::InvalidInstructionEncodingError => {
                write!(f, "Instruction should be an int. Found:")
            }
            VirtualMachineError::InvalidDstRegError => write!(f, "Invalid dst_register value"),
            VirtualMachineError::InvalidOp0RegError => write!(f, "Invalid op0_register value"),
            VirtualMachineError::InvalidOp1RegError => write!(f, "Invalid op1_register value"),
            VirtualMachineError::ImmShouldBe1Error => {
                write!(f, "In immediate mode, off2 should be 1")
            }
            VirtualMachineError::UnknownOp0Error => {
                write!(f, "op0 must be known in double dereference")
            }
            VirtualMachineError::InvalidFpUpdateError => write!(f, "Invalid fp_update value"),
            VirtualMachineError::InvalidApUpdateError => write!(f, "Invalid ap_update value"),
            VirtualMachineError::InvalidPcUpdateError => write!(f, "Invalid pc_update value"),
            VirtualMachineError::UnconstrainedResAddError => {
                write!(f, "Res.UNCONSTRAINED cannot be used with ApUpdate.ADD")
            }
            VirtualMachineError::UnconstrainedResJumpError => {
                write!(f, "Res.UNCONSTRAINED cannot be used with PcUpdate.JUMP")
            }
            VirtualMachineError::UnconstrainedResJumpRelError => {
                write!(f, "Res.UNCONSTRAINED cannot be used with PcUpdate.JUMP_REL")
            }
            VirtualMachineError::InvalidResError => write!(f, "Invalid res value"),
            VirtualMachineError::RelocatableAddError => {
                write!(f, "Cannot add two relocatable values")
            }
            VirtualMachineError::NotImplementedError => write!(f, "This is not implemented"),
            VirtualMachineError::PureValueError => Ok(()), //TODO
            VirtualMachineError::DiffIndexSubError => write!(
                f,
                "Can only subtract two relocatable values of the same segment"
            ),
        }
    }
}

#[cfg(test)]
mod tests {
    use super::*;
    use crate::vm::instruction::{ApUpdate, FpUpdate, Op1Addr, Opcode, PcUpdate, Register, Res};
    use crate::vm::memory::Memory;
    use crate::vm::relocatable::Relocatable;

    #[test]
    fn update_fp_ap_plus2() {
        let instruction = Instruction {
            off0: bigint!(1),
            off1: bigint!(2),
            off2: bigint!(3),
            imm: None,
            dst_register: Register::FP,
            op0_register: Register::AP,
            op1_addr: Op1Addr::AP,
            res: Res::ADD,
            pc_update: PcUpdate::REGULAR,
            ap_update: ApUpdate::REGULAR,
            fp_update: FpUpdate::AP_PLUS2,
            opcode: Opcode::NOP,
        };

        let operands = Operands {
            dst: MaybeRelocatable::Int(bigint!(11)),
            res: Some(MaybeRelocatable::Int(bigint!(8))),
            op0: MaybeRelocatable::Int(bigint!(9)),
            op1: MaybeRelocatable::Int(bigint!(10)),
        };

        let mut run_context = RunContext {
            memory: Memory::new(),
            pc: MaybeRelocatable::Int(bigint!(4)),
            ap: MaybeRelocatable::Int(bigint!(5)),
            fp: MaybeRelocatable::Int(bigint!(6)),
            prime: bigint!(127),
        };

        let mut vm = VirtualMachine {
            run_context: run_context,
            prime: bigint!(127),
            program_base: None,
            validated_memory: ValidatedMemoryDict::new(),
            accessesed_addresses: Vec::<MaybeRelocatable>::new(),
            trace: Vec::<TraceEntry>::new(),
            current_step: bigint!(1),
            skip_instruction_execution: false,
        };

        vm.update_fp(&instruction, &operands);
        assert_eq!(vm.run_context.fp, MaybeRelocatable::Int(bigint!(7)))
    }

    #[test]
    fn update_fp_dst() {
        let instruction = Instruction {
            off0: bigint!(1),
            off1: bigint!(2),
            off2: bigint!(3),
            imm: None,
            dst_register: Register::FP,
            op0_register: Register::AP,
            op1_addr: Op1Addr::AP,
            res: Res::ADD,
            pc_update: PcUpdate::REGULAR,
            ap_update: ApUpdate::REGULAR,
            fp_update: FpUpdate::DST,
            opcode: Opcode::NOP,
        };

        let operands = Operands {
            dst: MaybeRelocatable::Int(bigint!(11)),
            res: Some(MaybeRelocatable::Int(bigint!(8))),
            op0: MaybeRelocatable::Int(bigint!(9)),
            op1: MaybeRelocatable::Int(bigint!(10)),
        };

        let mut run_context = RunContext {
            memory: Memory::new(),
            pc: MaybeRelocatable::Int(bigint!(4)),
            ap: MaybeRelocatable::Int(bigint!(5)),
            fp: MaybeRelocatable::Int(bigint!(6)),
            prime: bigint!(127),
        };

        let mut vm = VirtualMachine {
            run_context: run_context,
            prime: bigint!(127),
            program_base: None,
            validated_memory: ValidatedMemoryDict::new(),
            accessesed_addresses: Vec::<MaybeRelocatable>::new(),
            trace: Vec::<TraceEntry>::new(),
            current_step: bigint!(1),
            skip_instruction_execution: false,
        };

        vm.update_fp(&instruction, &operands);
        assert_eq!(vm.run_context.fp, MaybeRelocatable::Int(bigint!(11)))
    }

    #[test]
    fn update_fp_regular() {
        let instruction = Instruction {
            off0: bigint!(1),
            off1: bigint!(2),
            off2: bigint!(3),
            imm: None,
            dst_register: Register::FP,
            op0_register: Register::AP,
            op1_addr: Op1Addr::AP,
            res: Res::ADD,
            pc_update: PcUpdate::REGULAR,
            ap_update: ApUpdate::REGULAR,
            fp_update: FpUpdate::REGULAR,
            opcode: Opcode::NOP,
        };

        let operands = Operands {
            dst: MaybeRelocatable::Int(bigint!(11)),
            res: Some(MaybeRelocatable::Int(bigint!(8))),
            op0: MaybeRelocatable::Int(bigint!(9)),
            op1: MaybeRelocatable::Int(bigint!(10)),
        };

        let mut run_context = RunContext {
            memory: Memory::new(),
            pc: MaybeRelocatable::Int(bigint!(4)),
            ap: MaybeRelocatable::Int(bigint!(5)),
            fp: MaybeRelocatable::Int(bigint!(6)),
            prime: bigint!(127),
        };

        let mut vm = VirtualMachine {
            run_context: run_context,
            prime: bigint!(127),
            program_base: None,
            validated_memory: ValidatedMemoryDict::new(),
            accessesed_addresses: Vec::<MaybeRelocatable>::new(),
            trace: Vec::<TraceEntry>::new(),
            current_step: bigint!(1),
            skip_instruction_execution: false,
        };

        vm.update_fp(&instruction, &operands);
        assert_eq!(vm.run_context.fp, MaybeRelocatable::Int(bigint!(6)))
    }

    #[test]
    fn update_ap_add_with_res() {
        let instruction = Instruction {
            off0: bigint!(1),
            off1: bigint!(2),
            off2: bigint!(3),
            imm: None,
            dst_register: Register::FP,
            op0_register: Register::AP,
            op1_addr: Op1Addr::AP,
            res: Res::ADD,
            pc_update: PcUpdate::REGULAR,
            ap_update: ApUpdate::ADD,
            fp_update: FpUpdate::REGULAR,
            opcode: Opcode::NOP,
        };

        let operands = Operands {
            dst: MaybeRelocatable::Int(bigint!(11)),
            res: Some(MaybeRelocatable::Int(bigint!(8))),
            op0: MaybeRelocatable::Int(bigint!(9)),
            op1: MaybeRelocatable::Int(bigint!(10)),
        };

        let mut run_context = RunContext {
            memory: Memory::new(),
            pc: MaybeRelocatable::Int(bigint!(4)),
            ap: MaybeRelocatable::Int(bigint!(5)),
            fp: MaybeRelocatable::Int(bigint!(6)),
            prime: bigint!(127),
        };

        let mut vm = VirtualMachine {
            run_context: run_context,
            prime: bigint!(127),
            program_base: None,
            validated_memory: ValidatedMemoryDict::new(),
            accessesed_addresses: Vec::<MaybeRelocatable>::new(),
            trace: Vec::<TraceEntry>::new(),
            current_step: bigint!(1),
            skip_instruction_execution: false,
        };

        assert_eq!(Ok(()), vm.update_ap(&instruction, &operands));
        assert_eq!(vm.run_context.ap, MaybeRelocatable::Int(bigint!(13)));
    }

    #[test]
    fn update_ap_add_without_res() {
        let instruction = Instruction {
            off0: bigint!(1),
            off1: bigint!(2),
            off2: bigint!(3),
            imm: None,
            dst_register: Register::FP,
            op0_register: Register::AP,
            op1_addr: Op1Addr::AP,
            res: Res::ADD,
            pc_update: PcUpdate::REGULAR,
            ap_update: ApUpdate::ADD,
            fp_update: FpUpdate::REGULAR,
            opcode: Opcode::NOP,
        };

        let operands = Operands {
            dst: MaybeRelocatable::Int(bigint!(11)),
            res: None,
            op0: MaybeRelocatable::Int(bigint!(9)),
            op1: MaybeRelocatable::Int(bigint!(10)),
        };

        let mut run_context = RunContext {
            memory: Memory::new(),
            pc: MaybeRelocatable::Int(bigint!(4)),
            ap: MaybeRelocatable::Int(bigint!(5)),
            fp: MaybeRelocatable::Int(bigint!(6)),
            prime: bigint!(127),
        };

        let mut vm = VirtualMachine {
            run_context: run_context,
            prime: bigint!(127),
            program_base: None,
            validated_memory: ValidatedMemoryDict::new(),
            accessesed_addresses: Vec::<MaybeRelocatable>::new(),
            trace: Vec::<TraceEntry>::new(),
            current_step: bigint!(1),
            skip_instruction_execution: false,
        };

        assert_eq!(
            Err(VirtualMachineError::UnconstrainedResAddError),
            vm.update_ap(&instruction, &operands)
        );
    }

    #[test]
    fn update_ap_add1() {
        let instruction = Instruction {
            off0: bigint!(1),
            off1: bigint!(2),
            off2: bigint!(3),
            imm: None,
            dst_register: Register::FP,
            op0_register: Register::AP,
            op1_addr: Op1Addr::AP,
            res: Res::ADD,
            pc_update: PcUpdate::REGULAR,
            ap_update: ApUpdate::ADD1,
            fp_update: FpUpdate::REGULAR,
            opcode: Opcode::NOP,
        };

        let operands = Operands {
            dst: MaybeRelocatable::Int(bigint!(11)),
            res: Some(MaybeRelocatable::Int(bigint!(8))),
            op0: MaybeRelocatable::Int(bigint!(9)),
            op1: MaybeRelocatable::Int(bigint!(10)),
        };

        let mut run_context = RunContext {
            memory: Memory::new(),
            pc: MaybeRelocatable::Int(bigint!(4)),
            ap: MaybeRelocatable::Int(bigint!(5)),
            fp: MaybeRelocatable::Int(bigint!(6)),
            prime: bigint!(127),
        };

        let mut vm = VirtualMachine {
            run_context: run_context,
            prime: bigint!(127),
            program_base: None,
            validated_memory: ValidatedMemoryDict::new(),
            accessesed_addresses: Vec::<MaybeRelocatable>::new(),
            trace: Vec::<TraceEntry>::new(),
            current_step: bigint!(1),
            skip_instruction_execution: false,
        };

        assert_eq!(Ok(()), vm.update_ap(&instruction, &operands));
        assert_eq!(vm.run_context.ap, MaybeRelocatable::Int(bigint!(6)));
    }

    #[test]
    fn update_ap_add2() {
        let instruction = Instruction {
            off0: bigint!(1),
            off1: bigint!(2),
            off2: bigint!(3),
            imm: None,
            dst_register: Register::FP,
            op0_register: Register::AP,
            op1_addr: Op1Addr::AP,
            res: Res::ADD,
            pc_update: PcUpdate::REGULAR,
            ap_update: ApUpdate::ADD2,
            fp_update: FpUpdate::REGULAR,
            opcode: Opcode::NOP,
        };

        let operands = Operands {
            dst: MaybeRelocatable::Int(bigint!(11)),
            res: Some(MaybeRelocatable::Int(bigint!(8))),
            op0: MaybeRelocatable::Int(bigint!(9)),
            op1: MaybeRelocatable::Int(bigint!(10)),
        };

        let mut run_context = RunContext {
            memory: Memory::new(),
            pc: MaybeRelocatable::Int(bigint!(4)),
            ap: MaybeRelocatable::Int(bigint!(5)),
            fp: MaybeRelocatable::Int(bigint!(6)),
            prime: bigint!(127),
        };

        let mut vm = VirtualMachine {
            run_context: run_context,
            prime: bigint!(127),
            program_base: None,
            validated_memory: ValidatedMemoryDict::new(),
            accessesed_addresses: Vec::<MaybeRelocatable>::new(),
            trace: Vec::<TraceEntry>::new(),
            current_step: bigint!(1),
            skip_instruction_execution: false,
        };

        assert_eq!(Ok(()), vm.update_ap(&instruction, &operands));
        assert_eq!(vm.run_context.ap, MaybeRelocatable::Int(bigint!(7)));
    }

    #[test]
    fn update_ap_regular() {
        let instruction = Instruction {
            off0: bigint!(1),
            off1: bigint!(2),
            off2: bigint!(3),
            imm: None,
            dst_register: Register::FP,
            op0_register: Register::AP,
            op1_addr: Op1Addr::AP,
            res: Res::ADD,
            pc_update: PcUpdate::REGULAR,
            ap_update: ApUpdate::REGULAR,
            fp_update: FpUpdate::REGULAR,
            opcode: Opcode::NOP,
        };

        let operands = Operands {
            dst: MaybeRelocatable::Int(bigint!(11)),
            res: Some(MaybeRelocatable::Int(bigint!(8))),
            op0: MaybeRelocatable::Int(bigint!(9)),
            op1: MaybeRelocatable::Int(bigint!(10)),
        };

        let mut run_context = RunContext {
            memory: Memory::new(),
            pc: MaybeRelocatable::Int(bigint!(4)),
            ap: MaybeRelocatable::Int(bigint!(5)),
            fp: MaybeRelocatable::Int(bigint!(6)),
            prime: bigint!(127),
        };

        let mut vm = VirtualMachine {
            run_context: run_context,
            prime: bigint!(127),
            program_base: None,
            validated_memory: ValidatedMemoryDict::new(),
            accessesed_addresses: Vec::<MaybeRelocatable>::new(),
            trace: Vec::<TraceEntry>::new(),
            current_step: bigint!(1),
            skip_instruction_execution: false,
        };

        assert_eq!(Ok(()), vm.update_ap(&instruction, &operands));
        assert_eq!(vm.run_context.ap, MaybeRelocatable::Int(bigint!(5)));
    }

    #[test]
    fn update_pc_regular_instruction_no_imm() {
        let instruction = Instruction {
            off0: bigint!(1),
            off1: bigint!(2),
            off2: bigint!(3),
            imm: None,
            dst_register: Register::FP,
            op0_register: Register::AP,
            op1_addr: Op1Addr::AP,
            res: Res::ADD,
            pc_update: PcUpdate::REGULAR,
            ap_update: ApUpdate::REGULAR,
            fp_update: FpUpdate::REGULAR,
            opcode: Opcode::NOP,
        };

        let operands = Operands {
            dst: MaybeRelocatable::Int(bigint!(11)),
            res: Some(MaybeRelocatable::Int(bigint!(8))),
            op0: MaybeRelocatable::Int(bigint!(9)),
            op1: MaybeRelocatable::Int(bigint!(10)),
        };

        let mut run_context = RunContext {
            memory: Memory::new(),
            pc: MaybeRelocatable::Int(bigint!(4)),
            ap: MaybeRelocatable::Int(bigint!(5)),
            fp: MaybeRelocatable::Int(bigint!(6)),
            prime: bigint!(127),
        };

        let mut vm = VirtualMachine {
            run_context: run_context,
            prime: bigint!(127),
            program_base: None,
            validated_memory: ValidatedMemoryDict::new(),
            accessesed_addresses: Vec::<MaybeRelocatable>::new(),
            trace: Vec::<TraceEntry>::new(),
            current_step: bigint!(1),
            skip_instruction_execution: false,
        };

        assert_eq!(Ok(()), vm.update_pc(&instruction, &operands));
        assert_eq!(vm.run_context.pc, MaybeRelocatable::Int(bigint!(5)));
    }

    #[test]
    fn update_pc_regular_instruction_has_imm() {
        let instruction = Instruction {
            off0: bigint!(1),
            off1: bigint!(2),
            off2: bigint!(3),
            imm: Some(bigint!(5)),
            dst_register: Register::FP,
            op0_register: Register::AP,
            op1_addr: Op1Addr::AP,
            res: Res::ADD,
            pc_update: PcUpdate::REGULAR,
            ap_update: ApUpdate::REGULAR,
            fp_update: FpUpdate::REGULAR,
            opcode: Opcode::NOP,
        };

        let operands = Operands {
            dst: MaybeRelocatable::Int(bigint!(11)),
            res: Some(MaybeRelocatable::Int(bigint!(8))),
            op0: MaybeRelocatable::Int(bigint!(9)),
            op1: MaybeRelocatable::Int(bigint!(10)),
        };

        let mut run_context = RunContext {
            memory: Memory::new(),
            pc: MaybeRelocatable::Int(bigint!(4)),
            ap: MaybeRelocatable::Int(bigint!(5)),
            fp: MaybeRelocatable::Int(bigint!(6)),
            prime: bigint!(127),
        };

        let mut vm = VirtualMachine {
            run_context: run_context,
            prime: bigint!(127),
            program_base: None,
            validated_memory: ValidatedMemoryDict::new(),
            accessesed_addresses: Vec::<MaybeRelocatable>::new(),
            trace: Vec::<TraceEntry>::new(),
            current_step: bigint!(1),
            skip_instruction_execution: false,
        };

        assert_eq!(Ok(()), vm.update_pc(&instruction, &operands));
        assert_eq!(vm.run_context.pc, MaybeRelocatable::Int(bigint!(6)));
    }

    #[test]
    fn update_pc_jump_with_res() {
        let instruction = Instruction {
            off0: bigint!(1),
            off1: bigint!(2),
            off2: bigint!(3),
            imm: None,
            dst_register: Register::FP,
            op0_register: Register::AP,
            op1_addr: Op1Addr::AP,
            res: Res::ADD,
            pc_update: PcUpdate::JUMP,
            ap_update: ApUpdate::REGULAR,
            fp_update: FpUpdate::REGULAR,
            opcode: Opcode::NOP,
        };

        let operands = Operands {
            dst: MaybeRelocatable::Int(bigint!(11)),
            res: Some(MaybeRelocatable::Int(bigint!(8))),
            op0: MaybeRelocatable::Int(bigint!(9)),
            op1: MaybeRelocatable::Int(bigint!(10)),
        };

        let mut run_context = RunContext {
            memory: Memory::new(),
            pc: MaybeRelocatable::Int(bigint!(4)),
            ap: MaybeRelocatable::Int(bigint!(5)),
            fp: MaybeRelocatable::Int(bigint!(6)),
            prime: bigint!(127),
        };

        let mut vm = VirtualMachine {
            run_context: run_context,
            prime: bigint!(127),
            program_base: None,
            validated_memory: ValidatedMemoryDict::new(),
            accessesed_addresses: Vec::<MaybeRelocatable>::new(),
            trace: Vec::<TraceEntry>::new(),
            current_step: bigint!(1),
            skip_instruction_execution: false,
        };

        assert_eq!(Ok(()), vm.update_pc(&instruction, &operands));
        assert_eq!(vm.run_context.pc, MaybeRelocatable::Int(bigint!(8)));
    }

    #[test]
    fn update_pc_jump_without_res() {
        let instruction = Instruction {
            off0: bigint!(1),
            off1: bigint!(2),
            off2: bigint!(3),
            imm: None,
            dst_register: Register::FP,
            op0_register: Register::AP,
            op1_addr: Op1Addr::AP,
            res: Res::ADD,
            pc_update: PcUpdate::JUMP,
            ap_update: ApUpdate::REGULAR,
            fp_update: FpUpdate::REGULAR,
            opcode: Opcode::NOP,
        };

        let operands = Operands {
            dst: MaybeRelocatable::Int(bigint!(11)),
            res: None,
            op0: MaybeRelocatable::Int(bigint!(9)),
            op1: MaybeRelocatable::Int(bigint!(10)),
        };

        let mut run_context = RunContext {
            memory: Memory::new(),
            pc: MaybeRelocatable::Int(bigint!(4)),
            ap: MaybeRelocatable::Int(bigint!(5)),
            fp: MaybeRelocatable::Int(bigint!(6)),
            prime: bigint!(127),
        };

        let mut vm = VirtualMachine {
            run_context: run_context,
            prime: bigint!(127),
            program_base: None,
            validated_memory: ValidatedMemoryDict::new(),
            accessesed_addresses: Vec::<MaybeRelocatable>::new(),
            trace: Vec::<TraceEntry>::new(),
            current_step: bigint!(1),
            skip_instruction_execution: false,
        };

        assert_eq!(
            Err(VirtualMachineError::UnconstrainedResJumpError),
            vm.update_pc(&instruction, &operands)
        );
    }

    #[test]
    fn update_pc_jump_rel_with_int_res() {
        let instruction = Instruction {
            off0: bigint!(1),
            off1: bigint!(2),
            off2: bigint!(3),
            imm: None,
            dst_register: Register::FP,
            op0_register: Register::AP,
            op1_addr: Op1Addr::AP,
            res: Res::ADD,
            pc_update: PcUpdate::JUMP_REL,
            ap_update: ApUpdate::REGULAR,
            fp_update: FpUpdate::REGULAR,
            opcode: Opcode::NOP,
        };

        let operands = Operands {
            dst: MaybeRelocatable::Int(bigint!(11)),
            res: Some(MaybeRelocatable::Int(bigint!(8))),
            op0: MaybeRelocatable::Int(bigint!(9)),
            op1: MaybeRelocatable::Int(bigint!(10)),
        };

        let mut run_context = RunContext {
            memory: Memory::new(),
            pc: MaybeRelocatable::Int(bigint!(4)),
            ap: MaybeRelocatable::Int(bigint!(5)),
            fp: MaybeRelocatable::Int(bigint!(6)),
            prime: bigint!(127),
        };

        let mut vm = VirtualMachine {
            run_context: run_context,
            prime: bigint!(127),
            program_base: None,
            validated_memory: ValidatedMemoryDict::new(),
            accessesed_addresses: Vec::<MaybeRelocatable>::new(),
            trace: Vec::<TraceEntry>::new(),
            current_step: bigint!(1),
            skip_instruction_execution: false,
        };

        assert_eq!(Ok(()), vm.update_pc(&instruction, &operands));
        assert_eq!(vm.run_context.pc, MaybeRelocatable::Int(bigint!(12)));
    }

    #[test]
    fn update_pc_jump_rel_without_res() {
        let instruction = Instruction {
            off0: bigint!(1),
            off1: bigint!(2),
            off2: bigint!(3),
            imm: None,
            dst_register: Register::FP,
            op0_register: Register::AP,
            op1_addr: Op1Addr::AP,
            res: Res::ADD,
            pc_update: PcUpdate::JUMP_REL,
            ap_update: ApUpdate::REGULAR,
            fp_update: FpUpdate::REGULAR,
            opcode: Opcode::NOP,
        };

        let operands = Operands {
            dst: MaybeRelocatable::Int(bigint!(11)),
            res: None,
            op0: MaybeRelocatable::Int(bigint!(9)),
            op1: MaybeRelocatable::Int(bigint!(10)),
        };

        let mut run_context = RunContext {
            memory: Memory::new(),
            pc: MaybeRelocatable::Int(bigint!(4)),
            ap: MaybeRelocatable::Int(bigint!(5)),
            fp: MaybeRelocatable::Int(bigint!(6)),
            prime: bigint!(127),
        };

        let mut vm = VirtualMachine {
            run_context: run_context,
            prime: bigint!(127),
            program_base: None,
            validated_memory: ValidatedMemoryDict::new(),
            accessesed_addresses: Vec::<MaybeRelocatable>::new(),
            trace: Vec::<TraceEntry>::new(),
            current_step: bigint!(1),
            skip_instruction_execution: false,
        };

        assert_eq!(
            Err(VirtualMachineError::UnconstrainedResJumpRelError),
            vm.update_pc(&instruction, &operands)
        );
    }

    #[test]
    fn update_pc_jump_rel_with_non_int_res() {
        let instruction = Instruction {
            off0: bigint!(1),
            off1: bigint!(2),
            off2: bigint!(3),
            imm: None,
            dst_register: Register::FP,
            op0_register: Register::AP,
            op1_addr: Op1Addr::AP,
            res: Res::ADD,
            pc_update: PcUpdate::JUMP_REL,
            ap_update: ApUpdate::REGULAR,
            fp_update: FpUpdate::REGULAR,
            opcode: Opcode::NOP,
        };

        let operands = Operands {
            dst: MaybeRelocatable::Int(bigint!(11)),
            res: Some(MaybeRelocatable::RelocatableValue(Relocatable {
                segment_index: bigint!(1),
                offset: bigint!(4),
            })),
            op0: MaybeRelocatable::Int(bigint!(9)),
            op1: MaybeRelocatable::Int(bigint!(10)),
        };

        let mut run_context = RunContext {
            memory: Memory::new(),
            pc: MaybeRelocatable::Int(bigint!(4)),
            ap: MaybeRelocatable::Int(bigint!(5)),
            fp: MaybeRelocatable::Int(bigint!(6)),
            prime: bigint!(127),
        };

        let mut vm = VirtualMachine {
            run_context: run_context,
            prime: bigint!(127),
            program_base: None,
            validated_memory: ValidatedMemoryDict::new(),
            accessesed_addresses: Vec::<MaybeRelocatable>::new(),
            trace: Vec::<TraceEntry>::new(),
            current_step: bigint!(1),
            skip_instruction_execution: false,
        };

        assert_eq!(
            Err(VirtualMachineError::PureValueError),
            vm.update_pc(&instruction, &operands)
        );
    }

    #[test]
    fn update_pc_jnz_res_is_zero() {
        let instruction = Instruction {
            off0: bigint!(1),
            off1: bigint!(2),
            off2: bigint!(3),
            imm: None,
            dst_register: Register::FP,
            op0_register: Register::AP,
            op1_addr: Op1Addr::AP,
            res: Res::ADD,
            pc_update: PcUpdate::JNZ,
            ap_update: ApUpdate::REGULAR,
            fp_update: FpUpdate::REGULAR,
            opcode: Opcode::NOP,
        };

        let operands = Operands {
            dst: MaybeRelocatable::Int(bigint!(11)),
            res: Some(MaybeRelocatable::Int(bigint!(0))),
            op0: MaybeRelocatable::Int(bigint!(9)),
            op1: MaybeRelocatable::Int(bigint!(10)),
        };

        let mut run_context = RunContext {
            memory: Memory::new(),
            pc: MaybeRelocatable::Int(bigint!(4)),
            ap: MaybeRelocatable::Int(bigint!(5)),
            fp: MaybeRelocatable::Int(bigint!(6)),
            prime: bigint!(127),
        };

        let mut vm = VirtualMachine {
            run_context: run_context,
            prime: bigint!(127),
            program_base: None,
            validated_memory: ValidatedMemoryDict::new(),
            accessesed_addresses: Vec::<MaybeRelocatable>::new(),
            trace: Vec::<TraceEntry>::new(),
            current_step: bigint!(1),
            skip_instruction_execution: false,
        };

        assert_eq!(Ok(()), vm.update_pc(&instruction, &operands));
        assert_eq!(vm.run_context.pc, MaybeRelocatable::Int(bigint!(5)));
    }

    #[test]
    fn update_pc_jnz_res_is_not_zero() {
        let instruction = Instruction {
            off0: bigint!(1),
            off1: bigint!(2),
            off2: bigint!(3),
            imm: None,
            dst_register: Register::FP,
            op0_register: Register::AP,
            op1_addr: Op1Addr::AP,
            res: Res::ADD,
            pc_update: PcUpdate::JNZ,
            ap_update: ApUpdate::REGULAR,
            fp_update: FpUpdate::REGULAR,
            opcode: Opcode::NOP,
        };

        let operands = Operands {
            dst: MaybeRelocatable::Int(bigint!(11)),
            res: Some(MaybeRelocatable::Int(bigint!(8))),
            op0: MaybeRelocatable::Int(bigint!(9)),
            op1: MaybeRelocatable::Int(bigint!(10)),
        };

        let mut run_context = RunContext {
            memory: Memory::new(),
            pc: MaybeRelocatable::Int(bigint!(4)),
            ap: MaybeRelocatable::Int(bigint!(5)),
            fp: MaybeRelocatable::Int(bigint!(6)),
            prime: bigint!(127),
        };

        let mut vm = VirtualMachine {
            run_context: run_context,
            prime: bigint!(127),
            program_base: None,
            validated_memory: ValidatedMemoryDict::new(),
            accessesed_addresses: Vec::<MaybeRelocatable>::new(),
            trace: Vec::<TraceEntry>::new(),
            current_step: bigint!(1),
            skip_instruction_execution: false,
        };

        assert_eq!(Ok(()), vm.update_pc(&instruction, &operands));
        assert_eq!(vm.run_context.pc, MaybeRelocatable::Int(bigint!(14)));
    }

    #[test]
    fn update_registers_all_regular() {
        let instruction = Instruction {
            off0: bigint!(1),
            off1: bigint!(2),
            off2: bigint!(3),
            imm: None,
            dst_register: Register::FP,
            op0_register: Register::AP,
            op1_addr: Op1Addr::AP,
            res: Res::ADD,
            pc_update: PcUpdate::REGULAR,
            ap_update: ApUpdate::REGULAR,
            fp_update: FpUpdate::REGULAR,
            opcode: Opcode::NOP,
        };

        let operands = Operands {
            dst: MaybeRelocatable::Int(bigint!(11)),
            res: Some(MaybeRelocatable::Int(bigint!(8))),
            op0: MaybeRelocatable::Int(bigint!(9)),
            op1: MaybeRelocatable::Int(bigint!(10)),
        };

        let mut run_context = RunContext {
            memory: Memory::new(),
            pc: MaybeRelocatable::Int(bigint!(4)),
            ap: MaybeRelocatable::Int(bigint!(5)),
            fp: MaybeRelocatable::Int(bigint!(6)),
            prime: bigint!(127),
        };

        let mut vm = VirtualMachine {
            run_context: run_context,
            prime: bigint!(127),
            program_base: None,
            validated_memory: ValidatedMemoryDict::new(),
            accessesed_addresses: Vec::<MaybeRelocatable>::new(),
            trace: Vec::<TraceEntry>::new(),
            current_step: bigint!(1),
            skip_instruction_execution: false,
        };

        assert_eq!(Ok(()), vm.update_registers(instruction, operands));
        assert_eq!(vm.run_context.pc, MaybeRelocatable::Int(bigint!(5)));
        assert_eq!(vm.run_context.ap, MaybeRelocatable::Int(bigint!(5)));
        assert_eq!(vm.run_context.fp, MaybeRelocatable::Int(bigint!(6)));
    }

    #[test]
    fn update_registers_mixed_types() {
        let instruction = Instruction {
            off0: bigint!(1),
            off1: bigint!(2),
            off2: bigint!(3),
            imm: None,
            dst_register: Register::FP,
            op0_register: Register::AP,
            op1_addr: Op1Addr::AP,
            res: Res::ADD,
            pc_update: PcUpdate::JUMP_REL,
            ap_update: ApUpdate::ADD2,
            fp_update: FpUpdate::DST,
            opcode: Opcode::NOP,
        };

        let operands = Operands {
            dst: MaybeRelocatable::Int(bigint!(11)),
            res: Some(MaybeRelocatable::Int(bigint!(8))),
            op0: MaybeRelocatable::Int(bigint!(9)),
            op1: MaybeRelocatable::Int(bigint!(10)),
        };

        let mut run_context = RunContext {
            memory: Memory::new(),
            pc: MaybeRelocatable::Int(bigint!(4)),
            ap: MaybeRelocatable::Int(bigint!(5)),
            fp: MaybeRelocatable::Int(bigint!(6)),
            prime: bigint!(127),
        };

        let mut vm = VirtualMachine {
            run_context: run_context,
            prime: bigint!(127),
            program_base: None,
            validated_memory: ValidatedMemoryDict::new(),
            accessesed_addresses: Vec::<MaybeRelocatable>::new(),
            trace: Vec::<TraceEntry>::new(),
            current_step: bigint!(1),
            skip_instruction_execution: false,
        };

        assert_eq!(Ok(()), vm.update_registers(instruction, operands));
        assert_eq!(vm.run_context.pc, MaybeRelocatable::Int(bigint!(12)));
        assert_eq!(vm.run_context.ap, MaybeRelocatable::Int(bigint!(7)));
        assert_eq!(vm.run_context.fp, MaybeRelocatable::Int(bigint!(11)));
    }

    #[test]
    fn is_zero_int_value() {
        let value = MaybeRelocatable::Int(bigint!(1));
        assert_eq!(Ok(false), VirtualMachine::is_zero(Some(value)));
    }

    #[test]
    fn is_zero_relocatable_value() {
        let value = MaybeRelocatable::RelocatableValue(Relocatable {
            segment_index: bigint!(1),
            offset: bigint!(2),
        });
        assert_eq!(Ok(false), VirtualMachine::is_zero(Some(value)));
    }

    #[test]
    fn is_zero_relocatable_value_negative() {
        let value = MaybeRelocatable::RelocatableValue(Relocatable {
            segment_index: bigint!(1),
            offset: bigint!(-1),
        });
        assert_eq!(
            Err(VirtualMachineError::PureValueError),
            VirtualMachine::is_zero(Some(value))
        );
    }

    #[test]
    fn deduce_op0_opcode_call() {
        let instruction = Instruction {
            off0: bigint!(1),
            off1: bigint!(2),
            off2: bigint!(3),
            imm: None,
            dst_register: Register::FP,
            op0_register: Register::AP,
            op1_addr: Op1Addr::AP,
            res: Res::ADD,
            pc_update: PcUpdate::JUMP,
            ap_update: ApUpdate::REGULAR,
            fp_update: FpUpdate::REGULAR,
            opcode: Opcode::CALL,
        };

        let mut run_context = RunContext {
            memory: Memory::new(),
            pc: MaybeRelocatable::Int(bigint!(4)),
            ap: MaybeRelocatable::Int(bigint!(5)),
            fp: MaybeRelocatable::Int(bigint!(6)),
            prime: bigint!(127),
        };

        let mut vm = VirtualMachine {
            run_context: run_context,
            prime: bigint!(127),
            program_base: None,
            validated_memory: ValidatedMemoryDict::new(),
            accessesed_addresses: Vec::<MaybeRelocatable>::new(),
            trace: Vec::<TraceEntry>::new(),
            current_step: bigint!(1),
            skip_instruction_execution: false,
        };

        assert_eq!(
            Ok((Some(MaybeRelocatable::Int(bigint!(5))), None)),
            vm.deduce_op0(&instruction, None, None)
        );
    }

    #[test]
    fn deduce_op0_opcode_assert_eq_res_add_with_optionals() {
        let instruction = Instruction {
            off0: bigint!(1),
            off1: bigint!(2),
            off2: bigint!(3),
            imm: None,
            dst_register: Register::FP,
            op0_register: Register::AP,
            op1_addr: Op1Addr::AP,
            res: Res::ADD,
            pc_update: PcUpdate::JUMP,
            ap_update: ApUpdate::REGULAR,
            fp_update: FpUpdate::REGULAR,
            opcode: Opcode::ASSERT_EQ,
        };

        let mut run_context = RunContext {
            memory: Memory::new(),
            pc: MaybeRelocatable::Int(bigint!(4)),
            ap: MaybeRelocatable::Int(bigint!(5)),
            fp: MaybeRelocatable::Int(bigint!(6)),
            prime: bigint!(127),
        };

        let mut vm = VirtualMachine {
            run_context: run_context,
            prime: bigint!(127),
            program_base: None,
            validated_memory: ValidatedMemoryDict::new(),
            accessesed_addresses: Vec::<MaybeRelocatable>::new(),
            trace: Vec::<TraceEntry>::new(),
            current_step: bigint!(1),
            skip_instruction_execution: false,
        };
        let dst = MaybeRelocatable::Int(bigint!(3));
        let op1 = MaybeRelocatable::Int(bigint!(2));
        assert_eq!(
            Ok((
                Some(MaybeRelocatable::Int(bigint!(1))),
                Some(MaybeRelocatable::Int(bigint!(3)))
            )),
            vm.deduce_op0(&instruction, Some(&dst), Some(&op1))
        );
    }

    #[test]
    fn deduce_op0_opcode_assert_eq_res_add_without_optionals() {
        let instruction = Instruction {
            off0: bigint!(1),
            off1: bigint!(2),
            off2: bigint!(3),
            imm: None,
            dst_register: Register::FP,
            op0_register: Register::AP,
            op1_addr: Op1Addr::AP,
            res: Res::ADD,
            pc_update: PcUpdate::JUMP,
            ap_update: ApUpdate::REGULAR,
            fp_update: FpUpdate::REGULAR,
            opcode: Opcode::ASSERT_EQ,
        };

        let mut run_context = RunContext {
            memory: Memory::new(),
            pc: MaybeRelocatable::Int(bigint!(4)),
            ap: MaybeRelocatable::Int(bigint!(5)),
            fp: MaybeRelocatable::Int(bigint!(6)),
            prime: bigint!(127),
        };

        let mut vm = VirtualMachine {
            run_context: run_context,
            prime: bigint!(127),
            program_base: None,
            validated_memory: ValidatedMemoryDict::new(),
            accessesed_addresses: Vec::<MaybeRelocatable>::new(),
            trace: Vec::<TraceEntry>::new(),
            current_step: bigint!(1),
            skip_instruction_execution: false,
        };
        assert_eq!(Ok((None, None)), vm.deduce_op0(&instruction, None, None));
    }

    #[test]
    fn deduce_op0_opcode_assert_eq_res_mul_non_zero_op1() {
        let instruction = Instruction {
            off0: bigint!(1),
            off1: bigint!(2),
            off2: bigint!(3),
            imm: None,
            dst_register: Register::FP,
            op0_register: Register::AP,
            op1_addr: Op1Addr::AP,
            res: Res::MUL,
            pc_update: PcUpdate::JUMP,
            ap_update: ApUpdate::REGULAR,
            fp_update: FpUpdate::REGULAR,
            opcode: Opcode::ASSERT_EQ,
        };

        let mut run_context = RunContext {
            memory: Memory::new(),
            pc: MaybeRelocatable::Int(bigint!(4)),
            ap: MaybeRelocatable::Int(bigint!(5)),
            fp: MaybeRelocatable::Int(bigint!(6)),
            prime: bigint!(127),
        };

        let mut vm = VirtualMachine {
            run_context: run_context,
            prime: bigint!(127),
            program_base: None,
            validated_memory: ValidatedMemoryDict::new(),
            accessesed_addresses: Vec::<MaybeRelocatable>::new(),
            trace: Vec::<TraceEntry>::new(),
            current_step: bigint!(1),
            skip_instruction_execution: false,
        };
        let dst = MaybeRelocatable::Int(bigint!(4));
        let op1 = MaybeRelocatable::Int(bigint!(2));
        assert_eq!(
            Ok((
                Some(MaybeRelocatable::Int(bigint!(2))),
                Some(MaybeRelocatable::Int(bigint!(4)))
            )),
            vm.deduce_op0(&instruction, Some(&dst), Some(&op1))
        );
    }

    #[test]
    fn deduce_op0_opcode_assert_eq_res_mul_zero_op1() {
        let instruction = Instruction {
            off0: bigint!(1),
            off1: bigint!(2),
            off2: bigint!(3),
            imm: None,
            dst_register: Register::FP,
            op0_register: Register::AP,
            op1_addr: Op1Addr::AP,
            res: Res::MUL,
            pc_update: PcUpdate::JUMP,
            ap_update: ApUpdate::REGULAR,
            fp_update: FpUpdate::REGULAR,
            opcode: Opcode::ASSERT_EQ,
        };

        let mut run_context = RunContext {
            memory: Memory::new(),
            pc: MaybeRelocatable::Int(bigint!(4)),
            ap: MaybeRelocatable::Int(bigint!(5)),
            fp: MaybeRelocatable::Int(bigint!(6)),
            prime: bigint!(127),
        };

        let mut vm = VirtualMachine {
            run_context: run_context,
            prime: bigint!(127),
            program_base: None,
            validated_memory: ValidatedMemoryDict::new(),
            accessesed_addresses: Vec::<MaybeRelocatable>::new(),
            trace: Vec::<TraceEntry>::new(),
            current_step: bigint!(1),
            skip_instruction_execution: false,
        };
        let dst = MaybeRelocatable::Int(bigint!(4));
        let op1 = MaybeRelocatable::Int(bigint!(0));
        assert_eq!(
            Ok((None, None)),
            vm.deduce_op0(&instruction, Some(&dst), Some(&op1))
        );
    }

    #[test]
    fn deduce_op0_opcode_assert_eq_res_op1() {
        let instruction = Instruction {
            off0: bigint!(1),
            off1: bigint!(2),
            off2: bigint!(3),
            imm: None,
            dst_register: Register::FP,
            op0_register: Register::AP,
            op1_addr: Op1Addr::AP,
            res: Res::OP1,
            pc_update: PcUpdate::JUMP,
            ap_update: ApUpdate::REGULAR,
            fp_update: FpUpdate::REGULAR,
            opcode: Opcode::ASSERT_EQ,
        };

        let mut run_context = RunContext {
            memory: Memory::new(),
            pc: MaybeRelocatable::Int(bigint!(4)),
            ap: MaybeRelocatable::Int(bigint!(5)),
            fp: MaybeRelocatable::Int(bigint!(6)),
            prime: bigint!(127),
        };

        let mut vm = VirtualMachine {
            run_context: run_context,
            prime: bigint!(127),
            program_base: None,
            validated_memory: ValidatedMemoryDict::new(),
            accessesed_addresses: Vec::<MaybeRelocatable>::new(),
            trace: Vec::<TraceEntry>::new(),
            current_step: bigint!(1),
            skip_instruction_execution: false,
        };
        let dst = MaybeRelocatable::Int(bigint!(4));
        let op1 = MaybeRelocatable::Int(bigint!(0));
        assert_eq!(
            Ok((None, None)),
            vm.deduce_op0(&instruction, Some(&dst), Some(&op1))
        );
    }

    #[test]
    fn deduce_op0_opcode_ret() {
        let instruction = Instruction {
            off0: bigint!(1),
            off1: bigint!(2),
            off2: bigint!(3),
            imm: None,
            dst_register: Register::FP,
            op0_register: Register::AP,
            op1_addr: Op1Addr::AP,
            res: Res::MUL,
            pc_update: PcUpdate::JUMP,
            ap_update: ApUpdate::REGULAR,
            fp_update: FpUpdate::REGULAR,
            opcode: Opcode::RET,
        };

        let mut run_context = RunContext {
            memory: Memory::new(),
            pc: MaybeRelocatable::Int(bigint!(4)),
            ap: MaybeRelocatable::Int(bigint!(5)),
            fp: MaybeRelocatable::Int(bigint!(6)),
            prime: bigint!(127),
        };

        let mut vm = VirtualMachine {
            run_context: run_context,
            prime: bigint!(127),
            program_base: None,
            validated_memory: ValidatedMemoryDict::new(),
            accessesed_addresses: Vec::<MaybeRelocatable>::new(),
            trace: Vec::<TraceEntry>::new(),
            current_step: bigint!(1),
            skip_instruction_execution: false,
        };
        let dst = MaybeRelocatable::Int(bigint!(4));
        let op1 = MaybeRelocatable::Int(bigint!(0));
        assert_eq!(
            Ok((None, None)),
            vm.deduce_op0(&instruction, Some(&dst), Some(&op1))
        );
    }

    #[test]
    fn deduce_op1_opcode_call() {
        let instruction = Instruction {
            off0: bigint!(1),
            off1: bigint!(2),
            off2: bigint!(3),
            imm: None,
            dst_register: Register::FP,
            op0_register: Register::AP,
            op1_addr: Op1Addr::AP,
            res: Res::ADD,
            pc_update: PcUpdate::JUMP,
            ap_update: ApUpdate::REGULAR,
            fp_update: FpUpdate::REGULAR,
            opcode: Opcode::CALL,
        };

        let mut run_context = RunContext {
            memory: Memory::new(),
            pc: MaybeRelocatable::Int(bigint!(4)),
            ap: MaybeRelocatable::Int(bigint!(5)),
            fp: MaybeRelocatable::Int(bigint!(6)),
            prime: bigint!(127),
        };

        let mut vm = VirtualMachine {
            run_context: run_context,
            prime: bigint!(127),
            program_base: None,
            validated_memory: ValidatedMemoryDict::new(),
            accessesed_addresses: Vec::<MaybeRelocatable>::new(),
            trace: Vec::<TraceEntry>::new(),
            current_step: bigint!(1),
            skip_instruction_execution: false,
        };

        assert_eq!(Ok((None, None)), vm.deduce_op1(&instruction, None, None));
    }

    #[test]
    fn deduce_op1_opcode_assert_eq_res_add_with_optionals() {
        let instruction = Instruction {
            off0: bigint!(1),
            off1: bigint!(2),
            off2: bigint!(3),
            imm: None,
            dst_register: Register::FP,
            op0_register: Register::AP,
            op1_addr: Op1Addr::AP,
            res: Res::ADD,
            pc_update: PcUpdate::JUMP,
            ap_update: ApUpdate::REGULAR,
            fp_update: FpUpdate::REGULAR,
            opcode: Opcode::ASSERT_EQ,
        };

        let mut run_context = RunContext {
            memory: Memory::new(),
            pc: MaybeRelocatable::Int(bigint!(4)),
            ap: MaybeRelocatable::Int(bigint!(5)),
            fp: MaybeRelocatable::Int(bigint!(6)),
            prime: bigint!(127),
        };

        let mut vm = VirtualMachine {
            run_context: run_context,
            prime: bigint!(127),
            program_base: None,
            validated_memory: ValidatedMemoryDict::new(),
            accessesed_addresses: Vec::<MaybeRelocatable>::new(),
            trace: Vec::<TraceEntry>::new(),
            current_step: bigint!(1),
            skip_instruction_execution: false,
        };
        let dst = MaybeRelocatable::Int(bigint!(3));
        let op0 = MaybeRelocatable::Int(bigint!(2));
        assert_eq!(
            Ok((
                Some(MaybeRelocatable::Int(bigint!(1))),
                Some(MaybeRelocatable::Int(bigint!(3)))
            )),
            vm.deduce_op1(&instruction, Some(&dst), Some(op0))
        );
    }

    #[test]
    fn deduce_op1_opcode_assert_eq_res_add_without_optionals() {
        let instruction = Instruction {
            off0: bigint!(1),
            off1: bigint!(2),
            off2: bigint!(3),
            imm: None,
            dst_register: Register::FP,
            op0_register: Register::AP,
            op1_addr: Op1Addr::AP,
            res: Res::ADD,
            pc_update: PcUpdate::JUMP,
            ap_update: ApUpdate::REGULAR,
            fp_update: FpUpdate::REGULAR,
            opcode: Opcode::ASSERT_EQ,
        };

        let mut run_context = RunContext {
            memory: Memory::new(),
            pc: MaybeRelocatable::Int(bigint!(4)),
            ap: MaybeRelocatable::Int(bigint!(5)),
            fp: MaybeRelocatable::Int(bigint!(6)),
            prime: bigint!(127),
        };

        let mut vm = VirtualMachine {
            run_context: run_context,
            prime: bigint!(127),
            program_base: None,
            validated_memory: ValidatedMemoryDict::new(),
            accessesed_addresses: Vec::<MaybeRelocatable>::new(),
            trace: Vec::<TraceEntry>::new(),
            current_step: bigint!(1),
            skip_instruction_execution: false,
        };
        assert_eq!(Ok((None, None)), vm.deduce_op1(&instruction, None, None));
    }

    #[test]
    fn deduce_op1_opcode_assert_eq_res_mul_non_zero_op0() {
        let instruction = Instruction {
            off0: bigint!(1),
            off1: bigint!(2),
            off2: bigint!(3),
            imm: None,
            dst_register: Register::FP,
            op0_register: Register::AP,
            op1_addr: Op1Addr::AP,
            res: Res::MUL,
            pc_update: PcUpdate::JUMP,
            ap_update: ApUpdate::REGULAR,
            fp_update: FpUpdate::REGULAR,
            opcode: Opcode::ASSERT_EQ,
        };

        let mut run_context = RunContext {
            memory: Memory::new(),
            pc: MaybeRelocatable::Int(bigint!(4)),
            ap: MaybeRelocatable::Int(bigint!(5)),
            fp: MaybeRelocatable::Int(bigint!(6)),
            prime: bigint!(127),
        };

        let mut vm = VirtualMachine {
            run_context: run_context,
            prime: bigint!(127),
            program_base: None,
            validated_memory: ValidatedMemoryDict::new(),
            accessesed_addresses: Vec::<MaybeRelocatable>::new(),
            trace: Vec::<TraceEntry>::new(),
            current_step: bigint!(1),
            skip_instruction_execution: false,
        };
        let dst = MaybeRelocatable::Int(bigint!(4));
        let op0 = MaybeRelocatable::Int(bigint!(2));
        assert_eq!(
            Ok((
                Some(MaybeRelocatable::Int(bigint!(2))),
                Some(MaybeRelocatable::Int(bigint!(4)))
            )),
            vm.deduce_op1(&instruction, Some(&dst), Some(op0))
        );
    }

    #[test]
    fn deduce_op1_opcode_assert_eq_res_mul_zero_op0() {
        let instruction = Instruction {
            off0: bigint!(1),
            off1: bigint!(2),
            off2: bigint!(3),
            imm: None,
            dst_register: Register::FP,
            op0_register: Register::AP,
            op1_addr: Op1Addr::AP,
            res: Res::MUL,
            pc_update: PcUpdate::JUMP,
            ap_update: ApUpdate::REGULAR,
            fp_update: FpUpdate::REGULAR,
            opcode: Opcode::ASSERT_EQ,
        };

        let mut run_context = RunContext {
            memory: Memory::new(),
            pc: MaybeRelocatable::Int(bigint!(4)),
            ap: MaybeRelocatable::Int(bigint!(5)),
            fp: MaybeRelocatable::Int(bigint!(6)),
            prime: bigint!(127),
        };

        let mut vm = VirtualMachine {
            run_context: run_context,
            prime: bigint!(127),
            program_base: None,
            validated_memory: ValidatedMemoryDict::new(),
            accessesed_addresses: Vec::<MaybeRelocatable>::new(),
            trace: Vec::<TraceEntry>::new(),
            current_step: bigint!(1),
            skip_instruction_execution: false,
        };
        let dst = MaybeRelocatable::Int(bigint!(4));
        let op0 = MaybeRelocatable::Int(bigint!(0));
        assert_eq!(
            Ok((None, None)),
            vm.deduce_op1(&instruction, Some(&dst), Some(op0))
        );
    }

    #[test]
    fn deduce_op1_opcode_assert_eq_res_op1_without_dst() {
        let instruction = Instruction {
            off0: bigint!(1),
            off1: bigint!(2),
            off2: bigint!(3),
            imm: None,
            dst_register: Register::FP,
            op0_register: Register::AP,
            op1_addr: Op1Addr::AP,
            res: Res::OP1,
            pc_update: PcUpdate::JUMP,
            ap_update: ApUpdate::REGULAR,
            fp_update: FpUpdate::REGULAR,
            opcode: Opcode::ASSERT_EQ,
        };

        let mut run_context = RunContext {
            memory: Memory::new(),
            pc: MaybeRelocatable::Int(bigint!(4)),
            ap: MaybeRelocatable::Int(bigint!(5)),
            fp: MaybeRelocatable::Int(bigint!(6)),
            prime: bigint!(127),
        };

        let mut vm = VirtualMachine {
            run_context: run_context,
            prime: bigint!(127),
            program_base: None,
            validated_memory: ValidatedMemoryDict::new(),
            accessesed_addresses: Vec::<MaybeRelocatable>::new(),
            trace: Vec::<TraceEntry>::new(),
            current_step: bigint!(1),
            skip_instruction_execution: false,
        };
        let op0 = MaybeRelocatable::Int(bigint!(0));
        assert_eq!(
            Ok((None, None)),
            vm.deduce_op1(&instruction, None, Some(op0))
        );
    }

    #[test]
    fn deduce_op1_opcode_assert_eq_res_op1_with_dst() {
        let instruction = Instruction {
            off0: bigint!(1),
            off1: bigint!(2),
            off2: bigint!(3),
            imm: None,
            dst_register: Register::FP,
            op0_register: Register::AP,
            op1_addr: Op1Addr::AP,
            res: Res::OP1,
            pc_update: PcUpdate::JUMP,
            ap_update: ApUpdate::REGULAR,
            fp_update: FpUpdate::REGULAR,
            opcode: Opcode::ASSERT_EQ,
        };

        let mut run_context = RunContext {
            memory: Memory::new(),
            pc: MaybeRelocatable::Int(bigint!(4)),
            ap: MaybeRelocatable::Int(bigint!(5)),
            fp: MaybeRelocatable::Int(bigint!(6)),
            prime: bigint!(127),
        };

        let mut vm = VirtualMachine {
            run_context: run_context,
            prime: bigint!(127),
            program_base: None,
            validated_memory: ValidatedMemoryDict::new(),
            accessesed_addresses: Vec::<MaybeRelocatable>::new(),
            trace: Vec::<TraceEntry>::new(),
            current_step: bigint!(1),
            skip_instruction_execution: false,
        };
        let dst = MaybeRelocatable::Int(bigint!(7));
        assert_eq!(
            Ok((
                Some(MaybeRelocatable::Int(bigint!(7))),
                Some(MaybeRelocatable::Int(bigint!(7)))
            )),
            vm.deduce_op1(&instruction, Some(&dst), None)
        );
    }

    #[test]
    fn compute_res_op1() {
        let instruction = Instruction {
            off0: bigint!(1),
            off1: bigint!(2),
            off2: bigint!(3),
            imm: None,
            dst_register: Register::FP,
            op0_register: Register::AP,
            op1_addr: Op1Addr::AP,
            res: Res::OP1,
            pc_update: PcUpdate::JUMP,
            ap_update: ApUpdate::REGULAR,
            fp_update: FpUpdate::REGULAR,
            opcode: Opcode::ASSERT_EQ,
        };

        let mut run_context = RunContext {
            memory: Memory::new(),
            pc: MaybeRelocatable::Int(bigint!(4)),
            ap: MaybeRelocatable::Int(bigint!(5)),
            fp: MaybeRelocatable::Int(bigint!(6)),
            prime: bigint!(127),
        };

        let mut vm = VirtualMachine {
            run_context: run_context,
            prime: bigint!(127),
            program_base: None,
            validated_memory: ValidatedMemoryDict::new(),
            accessesed_addresses: Vec::<MaybeRelocatable>::new(),
            trace: Vec::<TraceEntry>::new(),
            current_step: bigint!(1),
            skip_instruction_execution: false,
        };
        let op1 = MaybeRelocatable::Int(bigint!(7));
        let op0 = MaybeRelocatable::Int(bigint!(9));
        assert_eq!(
            Ok((Some(MaybeRelocatable::Int(bigint!(7))))),
            vm.compute_res(&instruction, &op0, &op1)
        );
    }

    #[test]
    fn compute_res_add() {
        let instruction = Instruction {
            off0: bigint!(1),
            off1: bigint!(2),
            off2: bigint!(3),
            imm: None,
            dst_register: Register::FP,
            op0_register: Register::AP,
            op1_addr: Op1Addr::AP,
            res: Res::ADD,
            pc_update: PcUpdate::JUMP,
            ap_update: ApUpdate::REGULAR,
            fp_update: FpUpdate::REGULAR,
            opcode: Opcode::ASSERT_EQ,
        };

        let mut run_context = RunContext {
            memory: Memory::new(),
            pc: MaybeRelocatable::Int(bigint!(4)),
            ap: MaybeRelocatable::Int(bigint!(5)),
            fp: MaybeRelocatable::Int(bigint!(6)),
            prime: bigint!(127),
        };

        let mut vm = VirtualMachine {
            run_context: run_context,
            prime: bigint!(127),
            program_base: None,
            validated_memory: ValidatedMemoryDict::new(),
            accessesed_addresses: Vec::<MaybeRelocatable>::new(),
            trace: Vec::<TraceEntry>::new(),
            current_step: bigint!(1),
            skip_instruction_execution: false,
        };
        let op1 = MaybeRelocatable::Int(bigint!(7));
        let op0 = MaybeRelocatable::Int(bigint!(9));
        assert_eq!(
            Ok((Some(MaybeRelocatable::Int(bigint!(16))))),
            vm.compute_res(&instruction, &op0, &op1)
        );
    }

    #[test]
    fn compute_res_mul_int_operands() {
        let instruction = Instruction {
            off0: bigint!(1),
            off1: bigint!(2),
            off2: bigint!(3),
            imm: None,
            dst_register: Register::FP,
            op0_register: Register::AP,
            op1_addr: Op1Addr::AP,
            res: Res::MUL,
            pc_update: PcUpdate::JUMP,
            ap_update: ApUpdate::REGULAR,
            fp_update: FpUpdate::REGULAR,
            opcode: Opcode::ASSERT_EQ,
        };

        let mut run_context = RunContext {
            memory: Memory::new(),
            pc: MaybeRelocatable::Int(bigint!(4)),
            ap: MaybeRelocatable::Int(bigint!(5)),
            fp: MaybeRelocatable::Int(bigint!(6)),
            prime: bigint!(127),
        };

        let mut vm = VirtualMachine {
            run_context: run_context,
            prime: bigint!(127),
            program_base: None,
            validated_memory: ValidatedMemoryDict::new(),
            accessesed_addresses: Vec::<MaybeRelocatable>::new(),
            trace: Vec::<TraceEntry>::new(),
            current_step: bigint!(1),
            skip_instruction_execution: false,
        };
        let op1 = MaybeRelocatable::Int(bigint!(7));
        let op0 = MaybeRelocatable::Int(bigint!(9));
        assert_eq!(
            Ok((Some(MaybeRelocatable::Int(bigint!(63))))),
            vm.compute_res(&instruction, &op0, &op1)
        );
    }

    #[test]
    fn compute_res_mul_relocatable_values() {
        let instruction = Instruction {
            off0: bigint!(1),
            off1: bigint!(2),
            off2: bigint!(3),
            imm: None,
            dst_register: Register::FP,
            op0_register: Register::AP,
            op1_addr: Op1Addr::AP,
            res: Res::MUL,
            pc_update: PcUpdate::JUMP,
            ap_update: ApUpdate::REGULAR,
            fp_update: FpUpdate::REGULAR,
            opcode: Opcode::ASSERT_EQ,
        };

        let mut run_context = RunContext {
            memory: Memory::new(),
            pc: MaybeRelocatable::Int(bigint!(4)),
            ap: MaybeRelocatable::Int(bigint!(5)),
            fp: MaybeRelocatable::Int(bigint!(6)),
            prime: bigint!(127),
        };

        let mut vm = VirtualMachine {
            run_context: run_context,
            prime: bigint!(127),
            program_base: None,
            validated_memory: ValidatedMemoryDict::new(),
            accessesed_addresses: Vec::<MaybeRelocatable>::new(),
            trace: Vec::<TraceEntry>::new(),
            current_step: bigint!(1),
            skip_instruction_execution: false,
        };
        let op1 = MaybeRelocatable::RelocatableValue(Relocatable {
            segment_index: bigint!(2),
            offset: bigint!(3),
        });
        let op0 = MaybeRelocatable::RelocatableValue(Relocatable {
            segment_index: bigint!(2),
            offset: bigint!(6),
        });
        assert_eq!(
            Err(VirtualMachineError::PureValueError),
            vm.compute_res(&instruction, &op0, &op1)
        );
    }

    #[test]
    fn compute_res_unconstrained() {
        let instruction = Instruction {
            off0: bigint!(1),
            off1: bigint!(2),
            off2: bigint!(3),
            imm: None,
            dst_register: Register::FP,
            op0_register: Register::AP,
            op1_addr: Op1Addr::AP,
            res: Res::UNCONSTRAINED,
            pc_update: PcUpdate::JUMP,
            ap_update: ApUpdate::REGULAR,
            fp_update: FpUpdate::REGULAR,
            opcode: Opcode::ASSERT_EQ,
        };

        let mut run_context = RunContext {
            memory: Memory::new(),
            pc: MaybeRelocatable::Int(bigint!(4)),
            ap: MaybeRelocatable::Int(bigint!(5)),
            fp: MaybeRelocatable::Int(bigint!(6)),
            prime: bigint!(127),
        };

        let mut vm = VirtualMachine {
            run_context: run_context,
            prime: bigint!(127),
            program_base: None,
            validated_memory: ValidatedMemoryDict::new(),
            accessesed_addresses: Vec::<MaybeRelocatable>::new(),
            trace: Vec::<TraceEntry>::new(),
            current_step: bigint!(1),
            skip_instruction_execution: false,
        };
        let op1 = MaybeRelocatable::Int(bigint!(7));
        let op0 = MaybeRelocatable::Int(bigint!(9));
        assert_eq!(Ok(None), vm.compute_res(&instruction, &op0, &op1));
    }

    #[test]
    fn deduce_dst_opcode_assert_eq_with_res() {
        let instruction = Instruction {
            off0: bigint!(1),
            off1: bigint!(2),
            off2: bigint!(3),
            imm: None,
            dst_register: Register::FP,
            op0_register: Register::AP,
            op1_addr: Op1Addr::AP,
            res: Res::UNCONSTRAINED,
            pc_update: PcUpdate::JUMP,
            ap_update: ApUpdate::REGULAR,
            fp_update: FpUpdate::REGULAR,
            opcode: Opcode::ASSERT_EQ,
        };

        let mut run_context = RunContext {
            memory: Memory::new(),
            pc: MaybeRelocatable::Int(bigint!(4)),
            ap: MaybeRelocatable::Int(bigint!(5)),
            fp: MaybeRelocatable::Int(bigint!(6)),
            prime: bigint!(127),
        };

        let mut vm = VirtualMachine {
            run_context: run_context,
            prime: bigint!(127),
            program_base: None,
            validated_memory: ValidatedMemoryDict::new(),
            accessesed_addresses: Vec::<MaybeRelocatable>::new(),
            trace: Vec::<TraceEntry>::new(),
            current_step: bigint!(1),
            skip_instruction_execution: false,
        };
        let res = MaybeRelocatable::Int(bigint!(7));
        assert_eq!(Some(MaybeRelocatable::Int(bigint!(7))), vm.deduce_dst(&instruction, Some(&res)));
    }

    #[test]
    fn deduce_dst_opcode_assert_eq_without_res() {
        let instruction = Instruction {
            off0: bigint!(1),
            off1: bigint!(2),
            off2: bigint!(3),
            imm: None,
            dst_register: Register::FP,
            op0_register: Register::AP,
            op1_addr: Op1Addr::AP,
            res: Res::UNCONSTRAINED,
            pc_update: PcUpdate::JUMP,
            ap_update: ApUpdate::REGULAR,
            fp_update: FpUpdate::REGULAR,
            opcode: Opcode::ASSERT_EQ,
        };

        let mut run_context = RunContext {
            memory: Memory::new(),
            pc: MaybeRelocatable::Int(bigint!(4)),
            ap: MaybeRelocatable::Int(bigint!(5)),
            fp: MaybeRelocatable::Int(bigint!(6)),
            prime: bigint!(127),
        };

        let mut vm = VirtualMachine {
            run_context: run_context,
            prime: bigint!(127),
            program_base: None,
            validated_memory: ValidatedMemoryDict::new(),
            accessesed_addresses: Vec::<MaybeRelocatable>::new(),
            trace: Vec::<TraceEntry>::new(),
            current_step: bigint!(1),
            skip_instruction_execution: false,
        };
        assert_eq!(None, vm.deduce_dst(&instruction, None));
    }

    #[test]
    fn deduce_dst_opcode_call() {
        let instruction = Instruction {
            off0: bigint!(1),
            off1: bigint!(2),
            off2: bigint!(3),
            imm: None,
            dst_register: Register::FP,
            op0_register: Register::AP,
            op1_addr: Op1Addr::AP,
            res: Res::UNCONSTRAINED,
            pc_update: PcUpdate::JUMP,
            ap_update: ApUpdate::REGULAR,
            fp_update: FpUpdate::REGULAR,
            opcode: Opcode::CALL,
        };

        let mut run_context = RunContext {
            memory: Memory::new(),
            pc: MaybeRelocatable::Int(bigint!(4)),
            ap: MaybeRelocatable::Int(bigint!(5)),
            fp: MaybeRelocatable::Int(bigint!(6)),
            prime: bigint!(127),
        };

        let mut vm = VirtualMachine {
            run_context: run_context,
            prime: bigint!(127),
            program_base: None,
            validated_memory: ValidatedMemoryDict::new(),
            accessesed_addresses: Vec::<MaybeRelocatable>::new(),
            trace: Vec::<TraceEntry>::new(),
            current_step: bigint!(1),
            skip_instruction_execution: false,
        };
        assert_eq!(Some(MaybeRelocatable::Int(bigint!(6))), vm.deduce_dst(&instruction, None));
    }

    #[test]
    fn deduce_dst_opcode_ret() {
        let instruction = Instruction {
            off0: bigint!(1),
            off1: bigint!(2),
            off2: bigint!(3),
            imm: None,
            dst_register: Register::FP,
            op0_register: Register::AP,
            op1_addr: Op1Addr::AP,
            res: Res::UNCONSTRAINED,
            pc_update: PcUpdate::JUMP,
            ap_update: ApUpdate::REGULAR,
            fp_update: FpUpdate::REGULAR,
            opcode: Opcode::RET,
        };

        let mut run_context = RunContext {
            memory: Memory::new(),
            pc: MaybeRelocatable::Int(bigint!(4)),
            ap: MaybeRelocatable::Int(bigint!(5)),
            fp: MaybeRelocatable::Int(bigint!(6)),
            prime: bigint!(127),
        };

        let mut vm = VirtualMachine {
            run_context: run_context,
            prime: bigint!(127),
            program_base: None,
            validated_memory: ValidatedMemoryDict::new(),
            accessesed_addresses: Vec::<MaybeRelocatable>::new(),
            trace: Vec::<TraceEntry>::new(),
            current_step: bigint!(1),
            skip_instruction_execution: false,
        };
        assert_eq!(None, vm.deduce_dst(&instruction, None));
    }
}<|MERGE_RESOLUTION|>--- conflicted
+++ resolved
@@ -290,7 +290,6 @@
         return None;
     }
 
-<<<<<<< HEAD
     pub fn deduce_memory_cell(&mut self, addr: MaybeRelocatable) -> Option<MaybeRelocatable> {
         match addr {
             MaybeRelocatable::Int(_) => (),
@@ -312,7 +311,8 @@
             }
         }
         None
-=======
+    }
+    
     fn opcode_assertions(&self, instruction: &Instruction, operands: &Operands) {
         match instruction.opcode {
             Opcode::ASSERT_EQ => {
@@ -352,7 +352,6 @@
             }
             _ => {}
         }
->>>>>>> 2ffb5163
     }
 }
 
