use std::collections::HashMap;

use num_bigint::BigInt;

use crate::serde::deserialize_program::ApTracking;
use crate::types::instruction::Register;
use crate::vm::errors::vm_errors::VirtualMachineError;
<<<<<<< HEAD
use crate::vm::hints::{
    find_element_hint::find_element,
    hint_utils::{
        add_segment, assert_250_bit, assert_le_felt, assert_lt_felt, assert_nn, assert_not_equal,
        assert_not_zero, is_le_felt, is_nn, is_nn_out_of_range, is_positive, signed_div_rem,
        split_felt, split_int, split_int_assert_range, sqrt, unsigned_div_rem,
    },
=======
use crate::vm::hints::dict_hint_utils::{
    default_dict_new, dict_new, dict_read, dict_update, dict_write,
};
use crate::vm::hints::hint_utils::{
    add_segment, assert_250_bit, assert_le_felt, assert_lt_felt, assert_nn, assert_not_equal,
    assert_not_zero, exit_scope, is_le_felt, is_nn, is_nn_out_of_range, is_positive,
    memcpy_continue_copying, memcpy_enter_scope, signed_div_rem, split_felt, split_int,
    split_int_assert_range, sqrt, unsigned_div_rem,
>>>>>>> 78638b1f
};
use crate::vm::hints::pow_utils::pow;
use crate::vm::vm_core::VirtualMachine;

#[derive(Debug, PartialEq, Clone)]
pub struct HintReference {
    pub register: Register,
    pub offset1: i32,
    pub offset2: i32,
    pub inner_dereference: bool,
    pub ap_tracking_data: Option<ApTracking>,
}

pub fn execute_hint(
    vm: &mut VirtualMachine,
    hint_code: &[u8],
    ids: HashMap<String, BigInt>,
    ap_tracking: &ApTracking,
) -> Result<(), VirtualMachineError> {
    match std::str::from_utf8(hint_code) {
        Ok("memory[ap] = segments.add()") => add_segment(vm),
        Ok("memory[ap] = 0 if 0 <= (ids.a % PRIME) < range_check_builtin.bound else 1") => is_nn(vm, ids, None),
        Ok("memory[ap] = 0 if 0 <= ((-ids.a - 1) % PRIME) < range_check_builtin.bound else 1") => {
            is_nn_out_of_range(vm, ids, None)
        }
        Ok("memory[ap] = 0 if (ids.a % PRIME) <= (ids.b % PRIME) else 1") => is_le_felt(vm, ids, None),
        Ok("from starkware.cairo.common.math_utils import assert_integer\nassert_integer(ids.a)\nassert_integer(ids.b)\na = ids.a % PRIME\nb = ids.b % PRIME\nassert a <= b, f'a = {a} is not less than or equal to b = {b}.'\n\nids.small_inputs = int(\n    a < range_check_builtin.bound and (b - a) < range_check_builtin.bound)",
        ) => assert_le_felt(vm, ids, None),
        Ok("from starkware.cairo.common.math_utils import as_int\n\n# Correctness check.\nvalue = as_int(ids.value, PRIME) % PRIME\nassert value < ids.UPPER_BOUND, f'{value} is outside of the range [0, 2**250).'\n\n# Calculation for the assertion.\nids.high, ids.low = divmod(ids.value, ids.SHIFT)",
        ) => assert_250_bit(vm, ids, None),
        Ok("from starkware.cairo.common.math_utils import is_positive\nids.is_positive = 1 if is_positive(\n    value=ids.value, prime=PRIME, rc_bound=range_check_builtin.bound) else 0"
        ) => is_positive(vm, ids, Some(ap_tracking)),
        Ok("assert ids.value == 0, 'split_int(): value is out of range.'"
        ) => split_int_assert_range(vm, ids, None),
        Ok("memory[ids.output] = res = (int(ids.value) % PRIME) % ids.base\nassert res < ids.bound, f'split_int(): Limb {res} is out of range.'"
        ) => split_int(vm, ids, None),
        Ok("from starkware.cairo.lang.vm.relocatable import RelocatableValue\nboth_ints = isinstance(ids.a, int) and isinstance(ids.b, int)\nboth_relocatable = (\n    isinstance(ids.a, RelocatableValue) and isinstance(ids.b, RelocatableValue) and\n    ids.a.segment_index == ids.b.segment_index)\nassert both_ints or both_relocatable, \\\n    f'assert_not_equal failed: non-comparable values: {ids.a}, {ids.b}.'\nassert (ids.a - ids.b) % PRIME != 0, f'assert_not_equal failed: {ids.a} = {ids.b}.'"
        ) => assert_not_equal(vm, ids, None),
        Ok("from starkware.cairo.common.math_utils import assert_integer\nassert_integer(ids.a)\nassert 0 <= ids.a % PRIME < range_check_builtin.bound, f'a = {ids.a} is out of range.'"
        ) => assert_nn(vm, ids, None),
        Ok("from starkware.python.math_utils import isqrt\nvalue = ids.value % PRIME\nassert value < 2 ** 250, f\"value={value} is outside of the range [0, 2**250).\"\nassert 2 ** 250 < PRIME\nids.root = isqrt(value)"
        ) => sqrt(vm, ids, None),
        Ok("from starkware.cairo.common.math_utils import assert_integer\nassert_integer(ids.value)\nassert ids.value % PRIME != 0, f'assert_not_zero failed: {ids.value} = 0.'"
        ) => assert_not_zero(vm, ids, None),
        Ok("vm_exit_scope()") => exit_scope(vm),
        Ok("vm_enter_scope({'n': ids.len})") => memcpy_enter_scope(vm, ids, Some(ap_tracking)),
        Ok("n -= 1\nids.continue_copying = 1 if n > 0 else 0") => memcpy_continue_copying(vm, ids, Some(ap_tracking)),
        Ok("from starkware.cairo.common.math_utils import assert_integer\nassert ids.MAX_HIGH < 2**128 and ids.MAX_LOW < 2**128\nassert PRIME - 1 == ids.MAX_HIGH * 2**128 + ids.MAX_LOW\nassert_integer(ids.value)\nids.low = ids.value & ((1 << 128) - 1)\nids.high = ids.value >> 128"
<<<<<<< HEAD
        ) => split_felt(vm, ids),
        Ok("from starkware.cairo.common.math_utils import assert_integer\nassert_integer(ids.div)\nassert 0 < ids.div <= PRIME // range_check_builtin.bound, \\\n    f'div={hex(ids.div)} is out of the valid range.'\nids.q, ids.r = divmod(ids.value, ids.div)") => unsigned_div_rem(vm, ids),
        Ok("from starkware.cairo.common.math_utils import as_int, assert_integer\n\nassert_integer(ids.div)\nassert 0 < ids.div <= PRIME // range_check_builtin.bound, \\\n    f'div={hex(ids.div)} is out of the valid range.'\n\nassert_integer(ids.bound)\nassert ids.bound <= range_check_builtin.bound // 2, \\\n    f'bound={hex(ids.bound)} is out of the valid range.'\n\nint_value = as_int(ids.value, PRIME)\nq, ids.r = divmod(int_value, ids.div)\n\nassert -ids.bound <= q < ids.bound, \\\n    f'{int_value} / {ids.div} = {q} is out of the range [{-ids.bound}, {ids.bound}).'\n\nids.biased_q = q + ids.bound") => signed_div_rem(vm, ids),
        Ok("from starkware.cairo.common.math_utils import assert_integer\nassert_integer(ids.a)\nassert_integer(ids.b)\nassert (ids.a % PRIME) < (ids.b % PRIME), \\\n    f'a = {ids.a % PRIME} is not less than b = {ids.b % PRIME}.'") => assert_lt_felt(vm, ids),
        Ok("array_ptr = ids.array_ptr\nelm_size = ids.elm_size\nassert isinstance(elm_size, int) and elm_size > 0, \\\n    f'Invalid value for elm_size. Got: {elm_size}.'\nkey = ids.key\n\nif '__find_element_index' in globals():\n    ids.index = __find_element_index\n    found_key = memory[array_ptr + elm_size * __find_element_index]\n    assert found_key == key, \\\n        f'Invalid index found in __find_element_index. index: {__find_element_index}, ' \\\n        f'expected key {key}, found key: {found_key}.'\n    # Delete __find_element_index to make sure it's not used for the next calls.\n    del __find_element_index\nelse:\n    n_elms = ids.n_elms\n    assert isinstance(n_elms, int) and n_elms >= 0, \\\n        f'Invalid value for n_elms. Got: {n_elms}.'\n    if '__find_element_max_size' in globals():\n        assert n_elms <= __find_element_max_size, \\\n            f'find_element() can only be used with n_elms<={__find_element_max_size}. ' \\\n            f'Got: n_elms={n_elms}.'\n\n    for i in range(n_elms):\n        if memory[array_ptr + elm_size * i] == key:\n            ids.index = i\n            break\n    else:\n        raise ValueError(f'Key {key} was not found.')") => find_element(vm, ids),
=======
        ) => split_felt(vm, ids, None),
        Ok("from starkware.cairo.common.math_utils import assert_integer\nassert_integer(ids.div)\nassert 0 < ids.div <= PRIME // range_check_builtin.bound, \\\n    f'div={hex(ids.div)} is out of the valid range.'\nids.q, ids.r = divmod(ids.value, ids.div)") => unsigned_div_rem(vm, ids, None),
        Ok("from starkware.cairo.common.math_utils import as_int, assert_integer\n\nassert_integer(ids.div)\nassert 0 < ids.div <= PRIME // range_check_builtin.bound, \\\n    f'div={hex(ids.div)} is out of the valid range.'\n\nassert_integer(ids.bound)\nassert ids.bound <= range_check_builtin.bound // 2, \\\n    f'bound={hex(ids.bound)} is out of the valid range.'\n\nint_value = as_int(ids.value, PRIME)\nq, ids.r = divmod(int_value, ids.div)\n\nassert -ids.bound <= q < ids.bound, \\\n    f'{int_value} / {ids.div} = {q} is out of the range [{-ids.bound}, {ids.bound}).'\n\nids.biased_q = q + ids.bound") => signed_div_rem(vm, ids, None),
        Ok("from starkware.cairo.common.math_utils import assert_integer\nassert_integer(ids.a)\nassert_integer(ids.b)\nassert (ids.a % PRIME) < (ids.b % PRIME), \\\n    f'a = {ids.a % PRIME} is not less than b = {ids.b % PRIME}.'") => assert_lt_felt(vm, ids, None),
        Ok("ids.locs.bit = (ids.prev_locs.exp % PRIME) & 1") => pow(vm, ids, Some(ap_tracking)),
        Ok("if '__dict_manager' not in globals():\n    from starkware.cairo.common.dict import DictManager\n    __dict_manager = DictManager()\n\nmemory[ap] = __dict_manager.new_dict(segments, initial_dict)\ndel initial_dict"
        ) => dict_new(vm),
        Ok("dict_tracker = __dict_manager.get_tracker(ids.dict_ptr)\ndict_tracker.current_ptr += ids.DictAccess.SIZE\nids.value = dict_tracker.data[ids.key]"
        ) => dict_read(vm, ids, None),
        Ok("dict_tracker = __dict_manager.get_tracker(ids.dict_ptr)\ndict_tracker.current_ptr += ids.DictAccess.SIZE\nids.dict_ptr.prev_value = dict_tracker.data[ids.key]\ndict_tracker.data[ids.key] = ids.new_value"
        ) => dict_write(vm, ids, None),
        Ok("if '__dict_manager' not in globals():\n    from starkware.cairo.common.dict import DictManager\n    __dict_manager = DictManager()\n\nmemory[ap] = __dict_manager.new_default_dict(segments, ids.default_value)"
        ) => default_dict_new(vm, ids, None),
        Ok("# Verify dict pointer and prev value.\ndict_tracker = __dict_manager.get_tracker(ids.dict_ptr)\ncurrent_value = dict_tracker.data[ids.key]\nassert current_value == ids.prev_value, \\\n    f'Wrong previous value in dict. Got {ids.prev_value}, expected {current_value}.'\n\n# Update value.\ndict_tracker.data[ids.key] = ids.new_value\ndict_tracker.current_ptr += ids.DictAccess.SIZE"
        ) => dict_update(vm, ids, None),
>>>>>>> 78638b1f
        Ok(hint_code) => Err(VirtualMachineError::UnknownHint(String::from(hint_code))),
        Err(_) => Err(VirtualMachineError::InvalidHintEncoding(
            vm.run_context.pc.clone(),
        )),
    }
}
#[cfg(test)]
mod tests {
    use std::ops::Shl;

    use crate::bigint_str;
    use crate::math_utils::as_int;
    use crate::relocatable;
    use crate::types::exec_scope::PyValueType;
    use crate::types::relocatable::MaybeRelocatable;
    use crate::types::relocatable::Relocatable;
    use crate::vm::errors::{exec_scope_errors::ExecScopeError, memory_errors::MemoryError};
    use crate::{bigint, vm::runners::builtin_runner::RangeCheckBuiltinRunner};
    use num_bigint::{BigInt, Sign};
    use num_traits::FromPrimitive;

    use super::*;

    #[test]
    fn run_alloc_hint_empty_memory() {
        let hint_code = "memory[ap] = segments.add()".as_bytes();
        let mut vm = VirtualMachine::new(
            BigInt::new(Sign::Plus, vec![1, 0, 0, 0, 0, 0, 17, 134217728]),
            //ap value is (0,0)
            Vec::new(),
            false,
        );
        //ids and references are not needed for this test
        execute_hint(&mut vm, hint_code, HashMap::new(), &ApTracking::new())
            .expect("Error while executing hint");
        //first new segment is added
        assert_eq!(vm.segments.num_segments, 1);
        //new segment base (0,0) is inserted into ap (0,0)
        assert_eq!(
            vm.memory.get(&MaybeRelocatable::from((0, 0))),
            Ok(Some(&MaybeRelocatable::from((0, 0))))
        );
    }

    #[test]
    fn run_alloc_hint_preset_memory() {
        let hint_code = "memory[ap] = segments.add()".as_bytes();
        let mut vm = VirtualMachine::new(
            BigInt::new(Sign::Plus, vec![1, 0, 0, 0, 0, 0, 17, 134217728]),
            Vec::new(),
            false,
        );
        //Add 3 segments to the memory
        for _ in 0..3 {
            vm.segments.add(&mut vm.memory, None);
        }
        vm.run_context.ap = MaybeRelocatable::from((2, 6));
        //ids and references are not needed for this test
        execute_hint(&mut vm, hint_code, HashMap::new(), &ApTracking::new())
            .expect("Error while executing hint");
        //Segment N°4 is added
        assert_eq!(vm.segments.num_segments, 4);
        //new segment base (3,0) is inserted into ap (2,6)
        assert_eq!(
            vm.memory.get(&MaybeRelocatable::from((2, 6))),
            Ok(Some(&MaybeRelocatable::from((3, 0))))
        );
    }

    #[test]
    fn run_alloc_hint_ap_is_not_empty() {
        let hint_code = "memory[ap] = segments.add()".as_bytes();
        let mut vm = VirtualMachine::new(
            BigInt::new(Sign::Plus, vec![1, 0, 0, 0, 0, 0, 17, 134217728]),
            Vec::new(),
            false,
        );
        //Add 3 segments to the memory
        for _ in 0..3 {
            vm.segments.add(&mut vm.memory, None);
        }
        vm.run_context.ap = MaybeRelocatable::from((2, 6));
        //Insert something into ap
        vm.memory
            .insert(
                &MaybeRelocatable::from((2, 6)),
                &MaybeRelocatable::from((2, 6)),
            )
            .unwrap();
        //ids and references are not needed for this test
        assert_eq!(
            execute_hint(&mut vm, hint_code, HashMap::new(), &ApTracking::new()),
            Err(VirtualMachineError::MemoryError(
                MemoryError::InconsistentMemory(
                    MaybeRelocatable::from((2, 6)),
                    MaybeRelocatable::from((2, 6)),
                    MaybeRelocatable::from((3, 0))
                )
            ))
        );
    }

    #[test]
    fn run_unknown_hint() {
        let hint_code = "random_invalid_code".as_bytes();
        let mut vm = VirtualMachine::new(
            BigInt::new(Sign::Plus, vec![1, 0, 0, 0, 0, 0, 17, 134217728]),
            Vec::new(),
            false,
        );

        assert_eq!(
            execute_hint(&mut vm, hint_code, HashMap::new(), &ApTracking::new()),
            Err(VirtualMachineError::UnknownHint(
                String::from_utf8(hint_code.to_vec()).unwrap()
            ))
        );
    }

    #[test]
    fn run_is_nn_hint_false() {
        let hint_code =
            "memory[ap] = 0 if 0 <= (ids.a % PRIME) < range_check_builtin.bound else 1".as_bytes();
        let mut vm = VirtualMachine::new(
            BigInt::new(Sign::Plus, vec![1, 0, 0, 0, 0, 0, 17, 134217728]),
            vec![(
                "range_check".to_string(),
                Box::new(RangeCheckBuiltinRunner::new(true, bigint!(8), 8)),
            )],
            false,
        );
        for _ in 0..2 {
            vm.segments.add(&mut vm.memory, None);
        }
        //Initialize ap, fp
        vm.run_context.ap = MaybeRelocatable::from((1, 0));
        vm.run_context.fp = MaybeRelocatable::from((0, 1));
        //Insert ids into memory
        vm.memory
            .insert(
                &MaybeRelocatable::from((0, 0)),
                &MaybeRelocatable::from(bigint!(-1)),
            )
            .unwrap();
        //Create ids
        let mut ids = HashMap::<String, BigInt>::new();
        ids.insert(String::from("a"), bigint!(0));
        //Create references
        vm.references = HashMap::from([(
            0,
            HintReference {
                register: Register::FP,
                offset1: -1,
                offset2: 0,
                inner_dereference: false,
                ap_tracking_data: None,
            },
        )]);
        //Execute the hint
        execute_hint(&mut vm, hint_code, ids, &ApTracking::new())
            .expect("Error while executing hint");
        //Check that ap now contains false (0)
        assert_eq!(
            vm.memory.get(&MaybeRelocatable::from((1, 0))),
            Ok(Some(&MaybeRelocatable::from(bigint!(1))))
        );
    }

    #[test]
    fn run_is_nn_hint_true() {
        let hint_code =
            "memory[ap] = 0 if 0 <= (ids.a % PRIME) < range_check_builtin.bound else 1".as_bytes();
        let mut vm = VirtualMachine::new(
            BigInt::new(Sign::Plus, vec![1, 0, 0, 0, 0, 0, 17, 134217728]),
            vec![(
                "range_check".to_string(),
                Box::new(RangeCheckBuiltinRunner::new(true, bigint!(8), 8)),
            )],
            false,
        );
        for _ in 0..2 {
            vm.segments.add(&mut vm.memory, None);
        }
        //Initialize ap, fp
        vm.run_context.ap = MaybeRelocatable::from((1, 0));
        vm.run_context.fp = MaybeRelocatable::from((0, 1));
        //Insert ids into memory
        vm.memory
            .insert(
                &MaybeRelocatable::from((0, 0)),
                &MaybeRelocatable::from(bigint!(1)),
            )
            .unwrap();
        //Create ids
        let mut ids = HashMap::<String, BigInt>::new();
        ids.insert(String::from("a"), bigint!(0));
        //Create references
        vm.references = HashMap::from([(
            0,
            HintReference {
                register: Register::FP,
                offset1: -1,
                offset2: 0,
                inner_dereference: false,
                ap_tracking_data: None,
            },
        )]);
        //Execute the hint
        execute_hint(&mut vm, hint_code, ids, &ApTracking::new())
            .expect("Error while executing hint");
        //Check that ap now contains true (1)
        assert_eq!(
            vm.memory.get(&MaybeRelocatable::from((1, 0))),
            Ok(Some(&MaybeRelocatable::from(bigint!(0))))
        );
    }

    #[test]
    //This test contemplates the case when the number itself is negative, but it is within the range (-prime, -range_check_bound)
    //Making the comparison return 1 (true)
    fn run_is_nn_hint_true_border_case() {
        let hint_code =
            "memory[ap] = 0 if 0 <= (ids.a % PRIME) < range_check_builtin.bound else 1".as_bytes();
        let mut vm = VirtualMachine::new(
            BigInt::new(Sign::Plus, vec![1, 0, 0, 0, 0, 0, 17, 134217728]),
            vec![(
                "range_check".to_string(),
                Box::new(RangeCheckBuiltinRunner::new(true, bigint!(8), 8)),
            )],
            false,
        );
        for _ in 0..2 {
            vm.segments.add(&mut vm.memory, None);
        }
        //Initialize ap, fp
        vm.run_context.ap = MaybeRelocatable::from((1, 0));
        vm.run_context.fp = MaybeRelocatable::from((0, 1));
        //Insert ids into memory
        vm.memory
            .insert(
                &MaybeRelocatable::from((0, 0)),
                //(-prime) + 1
                &MaybeRelocatable::from(
                    BigInt::new(Sign::Minus, vec![1, 0, 0, 0, 0, 0, 17, 134217728]) + bigint!(1),
                ),
            )
            .unwrap();
        //Create ids
        let mut ids = HashMap::<String, BigInt>::new();
        ids.insert(String::from("a"), bigint!(0));
        //Create references
        vm.references = HashMap::from([(
            0,
            HintReference {
                register: Register::FP,
                offset1: -1,
                offset2: 0,
                inner_dereference: false,
                ap_tracking_data: None,
            },
        )]);
        //Execute the hint
        execute_hint(&mut vm, hint_code, ids, &ApTracking::new())
            .expect("Error while executing hint");
        //Check that ap now contains true (1)
        assert_eq!(
            vm.memory.get(&MaybeRelocatable::from((1, 0))),
            Ok(Some(&MaybeRelocatable::from(bigint!(0))))
        );
    }

    #[test]
    fn run_invalid_encoding_hint() {
        let hint_code = [0x80];
        let mut vm = VirtualMachine::new(
            BigInt::new(Sign::Plus, vec![1, 0, 0, 0, 0, 0, 17, 134217728]),
            Vec::new(),
            false,
        );
        assert_eq!(
            execute_hint(&mut vm, &hint_code, HashMap::new(), &ApTracking::new()),
            Err(VirtualMachineError::InvalidHintEncoding(vm.run_context.pc))
        );
    }

    #[test]
    fn run_is_nn_hint_no_range_check_builtin() {
        let hint_code =
            "memory[ap] = 0 if 0 <= (ids.a % PRIME) < range_check_builtin.bound else 1".as_bytes();
        let mut vm = VirtualMachine::new(
            BigInt::new(Sign::Plus, vec![1, 0, 0, 0, 0, 0, 17, 134217728]),
            Vec::new(),
            false,
        );
        for _ in 0..2 {
            vm.segments.add(&mut vm.memory, None);
        }
        //Initialize ap, fp
        vm.run_context.ap = MaybeRelocatable::from((1, 0));
        vm.run_context.fp = MaybeRelocatable::from((0, 1));
        //Insert ids into memory
        vm.memory
            .insert(
                &MaybeRelocatable::from((0, 0)),
                &MaybeRelocatable::from(bigint!(1)),
            )
            .unwrap();
        //Create ids
        let mut ids = HashMap::<String, BigInt>::new();
        ids.insert(String::from("a"), bigint!(0));
        //Create references
        vm.references = HashMap::from([(
            0,
            HintReference {
                register: Register::FP,
                offset1: -1,
                offset2: 0,
                inner_dereference: false,
                ap_tracking_data: None,
            },
        )]);
        //Execute the hint
        assert_eq!(
            execute_hint(&mut vm, &hint_code, ids, &ApTracking::new()),
            Err(VirtualMachineError::NoRangeCheckBuiltin)
        );
    }

    #[test]
    fn run_is_nn_hint_incorrect_ids() {
        let hint_code =
            "memory[ap] = 0 if 0 <= (ids.a % PRIME) < range_check_builtin.bound else 1".as_bytes();
        let mut vm = VirtualMachine::new(
            BigInt::new(Sign::Plus, vec![1, 0, 0, 0, 0, 0, 17, 134217728]),
            vec![(
                "range_check".to_string(),
                Box::new(RangeCheckBuiltinRunner::new(true, bigint!(8), 8)),
            )],
            false,
        );
        for _ in 0..2 {
            vm.segments.add(&mut vm.memory, None);
        }
        //Initialize ap
        vm.run_context.ap = MaybeRelocatable::from((1, 0));
        //Create ids
        let mut ids = HashMap::<String, BigInt>::new();
        ids.insert(String::from("b"), bigint!(0));
        //Execute the hint
        assert_eq!(
            execute_hint(&mut vm, hint_code, ids, &ApTracking::new()),
            Err(VirtualMachineError::IncorrectIds(
                vec![String::from("a")],
                vec![String::from("b")]
            ))
        );
    }

    #[test]
    fn run_is_nn_hint_cant_get_ids_from_memory() {
        let hint_code =
            "memory[ap] = 0 if 0 <= (ids.a % PRIME) < range_check_builtin.bound else 1".as_bytes();
        let mut vm = VirtualMachine::new(
            BigInt::new(Sign::Plus, vec![1, 0, 0, 0, 0, 0, 17, 134217728]),
            vec![(
                "range_check".to_string(),
                Box::new(RangeCheckBuiltinRunner::new(true, bigint!(8), 8)),
            )],
            false,
        );
        for _ in 0..2 {
            vm.segments.add(&mut vm.memory, None);
        }
        //Initialize ap, fp
        vm.run_context.ap = MaybeRelocatable::from((1, 0));
        vm.run_context.fp = MaybeRelocatable::from((0, 1));
        //Dont insert ids into memory
        //Create ids
        let mut ids = HashMap::<String, BigInt>::new();
        ids.insert(String::from("a"), bigint!(0));
        //Create references
        vm.references = HashMap::from([(
            0,
            HintReference {
                register: Register::FP,
                offset1: -1,
                offset2: 0,
                inner_dereference: false,
                ap_tracking_data: None,
            },
        )]);
        //Execute the hint
        assert_eq!(
            execute_hint(&mut vm, hint_code, ids, &ApTracking::new()),
            Err(VirtualMachineError::MemoryGet(MaybeRelocatable::from((
                0, 0
            ))))
        );
    }

    #[test]
    fn run_is_nn_hint_ids_are_relocatable_values() {
        let hint_code =
            "memory[ap] = 0 if 0 <= (ids.a % PRIME) < range_check_builtin.bound else 1".as_bytes();
        let mut vm = VirtualMachine::new(
            BigInt::new(Sign::Plus, vec![1, 0, 0, 0, 0, 0, 17, 134217728]),
            vec![(
                "range_check".to_string(),
                Box::new(RangeCheckBuiltinRunner::new(true, bigint!(8), 8)),
            )],
            false,
        );
        for _ in 0..2 {
            vm.segments.add(&mut vm.memory, None);
        }
        //Initialize ap, fp
        vm.run_context.ap = MaybeRelocatable::from((1, 0));
        vm.run_context.fp = MaybeRelocatable::from((0, 1));
        //Insert ids into memory
        vm.memory
            .insert(
                &MaybeRelocatable::from((0, 0)),
                &MaybeRelocatable::from((2, 3)),
            )
            .unwrap();
        //Create ids
        let mut ids = HashMap::<String, BigInt>::new();
        ids.insert(String::from("a"), bigint!(0));
        //Create references
        vm.references = HashMap::from([(
            0,
            HintReference {
                register: Register::FP,
                offset1: -1,
                offset2: 0,
                inner_dereference: false,
                ap_tracking_data: None,
            },
        )]);
        //Execute the hint
        assert_eq!(
            execute_hint(&mut vm, hint_code, ids, &ApTracking::new()),
            Err(VirtualMachineError::ExpectedInteger(
                MaybeRelocatable::from((0, 0))
            ))
        );
    }

    #[test]
    fn run_assert_le_felt_valid() {
        let hint_code = "from starkware.cairo.common.math_utils import assert_integer\nassert_integer(ids.a)\nassert_integer(ids.b)\na = ids.a % PRIME\nb = ids.b % PRIME\nassert a <= b, f'a = {a} is not less than or equal to b = {b}.'\n\nids.small_inputs = int(\n    a < range_check_builtin.bound and (b - a) < range_check_builtin.bound)"
            .as_bytes();
        let mut vm = VirtualMachine::new(
            BigInt::new(Sign::Plus, vec![1, 0, 0, 0, 0, 0, 17, 134217728]),
            vec![(
                "range_check".to_string(),
                Box::new(RangeCheckBuiltinRunner::new(true, bigint!(8), 8)),
            )],
            false,
        );
        for _ in 0..2 {
            vm.segments.add(&mut vm.memory, None);
        }
        //Initialize fp
        vm.run_context.fp = MaybeRelocatable::from((0, 4));
        //Insert ids into memory
        //ids.a
        vm.memory
            .insert(
                &MaybeRelocatable::from((0, 0)),
                &MaybeRelocatable::from(bigint!(1)),
            )
            .unwrap();
        //ids.b
        vm.memory
            .insert(
                &MaybeRelocatable::from((0, 1)),
                &MaybeRelocatable::from(bigint!(2)),
            )
            .unwrap();
        //create memory gap, so ids.small_inputs contains None
        vm.memory
            .insert(
                &MaybeRelocatable::from((0, 3)),
                &MaybeRelocatable::from(bigint!(4)),
            )
            .unwrap();
        //Create ids
        let mut ids = HashMap::<String, BigInt>::new();
        ids.insert(String::from("a"), bigint!(0));
        ids.insert(String::from("b"), bigint!(1));
        ids.insert(String::from("small_inputs"), bigint!(2));
        //Create references
        vm.references = HashMap::from([
            (
                0,
                HintReference {
                    register: Register::FP,
                    offset1: -4,
                    offset2: 0,
                    inner_dereference: false,
                    ap_tracking_data: None,
                },
            ),
            (
                1,
                HintReference {
                    register: Register::FP,
                    offset1: -3,
                    offset2: 0,
                    inner_dereference: false,
                    ap_tracking_data: None,
                },
            ),
            (
                2,
                HintReference {
                    register: Register::FP,
                    offset1: -2,
                    offset2: 0,
                    inner_dereference: false,
                    ap_tracking_data: None,
                },
            ),
        ]);
        //Execute the hint
        assert_eq!(
            execute_hint(&mut vm, hint_code, ids, &ApTracking::new()),
            Ok(())
        );
        //Hint would return an error if the assertion fails
    }

    #[test]
    fn is_le_felt_hint_true() {
        let hint_code = "memory[ap] = 0 if (ids.a % PRIME) <= (ids.b % PRIME) else 1".as_bytes();
        let mut vm = VirtualMachine::new(
            BigInt::new(Sign::Plus, vec![1, 0, 0, 0, 0, 0, 17, 134217728]),
            vec![(
                "range_check".to_string(),
                Box::new(RangeCheckBuiltinRunner::new(true, bigint!(8), 8)),
            )],
            false,
        );
        for _ in 0..2 {
            vm.segments.add(&mut vm.memory, None);
        }
        //Initialize fp
        vm.run_context.ap = MaybeRelocatable::from((1, 0));
        vm.run_context.fp = MaybeRelocatable::from((0, 2));
        //Insert ids into memory
        //ids.a
        vm.memory
            .insert(
                &MaybeRelocatable::from((0, 0)),
                &MaybeRelocatable::from(bigint!(1)),
            )
            .expect("Unexpected memory insert fail");
        //ids.b
        vm.memory
            .insert(
                &MaybeRelocatable::from((0, 1)),
                &MaybeRelocatable::from(bigint!(2)),
            )
            .expect("Unexpected memory insert fail");
        //Create ids
        let mut ids = HashMap::<String, BigInt>::new();
        ids.insert(String::from("a"), bigint!(0));
        ids.insert(String::from("b"), bigint!(1));
        //Create references
        vm.references = HashMap::from([
            (
                0,
                HintReference {
                    register: Register::FP,
                    offset1: -2,
                    offset2: 0,
                    inner_dereference: false,
                    ap_tracking_data: None,
                },
            ),
            (
                1,
                HintReference {
                    register: Register::FP,
                    offset1: -1,
                    offset2: 0,
                    inner_dereference: false,
                    ap_tracking_data: None,
                },
            ),
        ]);
        //Execute the hint
        assert!(execute_hint(&mut vm, hint_code, ids, &ApTracking::new()).is_ok());
    }

    #[test]
    fn run_is_le_felt_hint_no_range_check_builtin() {
        let hint_code = "memory[ap] = 0 if (ids.a % PRIME) <= (ids.b % PRIME) else 1".as_bytes();
        let mut vm = VirtualMachine::new(
            BigInt::new(Sign::Plus, vec![1, 0, 0, 0, 0, 0, 17, 134217728]),
            Vec::new(),
            false,
        );
        for _ in 0..2 {
            vm.segments.add(&mut vm.memory, None);
        }

        vm.run_context.ap = MaybeRelocatable::from((1, 0));
        vm.run_context.fp = MaybeRelocatable::from((0, 2));

        vm.memory
            .insert(
                &MaybeRelocatable::from((0, 0)),
                &MaybeRelocatable::from(bigint!(1)),
            )
            .expect("Unexpected memroy insert fail");
        vm.memory
            .insert(
                &MaybeRelocatable::from((0, 1)),
                &MaybeRelocatable::from(bigint!(2)),
            )
            .expect("Unexpected memroy insert fail");

        let mut ids = HashMap::<String, BigInt>::new();
        ids.insert(String::from("a"), bigint!(0));
        ids.insert(String::from("b"), bigint!(1));

        //Create references
        vm.references = HashMap::from([
            (
                0,
                HintReference {
                    register: Register::FP,
                    offset1: -2,
                    offset2: 0,
                    inner_dereference: false,
                    ap_tracking_data: None,
                },
            ),
            (
                1,
                HintReference {
                    register: Register::FP,
                    offset1: -1,
                    offset2: 0,
                    inner_dereference: false,
                    ap_tracking_data: None,
                },
            ),
        ]);

        //Execute the hint
        assert_eq!(
            execute_hint(&mut vm, &hint_code, ids, &ApTracking::new()),
            Err(VirtualMachineError::NoRangeCheckBuiltin)
        );
    }

    #[test]
    fn run_is_le_felt_hint_inconsistent_memory() {
        let hint_code = "memory[ap] = 0 if (ids.a % PRIME) <= (ids.b % PRIME) else 1".as_bytes();
        let mut vm = VirtualMachine::new(
            BigInt::new(Sign::Plus, vec![1, 0, 0, 0, 0, 0, 17, 134217728]),
            vec![(
                "range_check".to_string(),
                Box::new(RangeCheckBuiltinRunner::new(true, bigint!(8), 8)),
            )],
            false,
        );
        for _ in 0..2 {
            vm.segments.add(&mut vm.memory, None);
        }
        //Initialize ap, fp
        vm.run_context.ap = MaybeRelocatable::from((0, 0));
        vm.run_context.fp = MaybeRelocatable::from((0, 2));

        vm.memory
            .insert(
                &MaybeRelocatable::from((0, 0)),
                &MaybeRelocatable::from(bigint!(1)),
            )
            .expect("Unexpected memroy insert fail");
        vm.memory
            .insert(
                &MaybeRelocatable::from((0, 1)),
                &MaybeRelocatable::from(bigint!(2)),
            )
            .expect("Unexpected memroy insert fail");

        let mut ids = HashMap::<String, BigInt>::new();
        ids.insert(String::from("a"), bigint!(0));
        ids.insert(String::from("b"), bigint!(1));
        //Create references
        vm.references = HashMap::from([
            (
                0,
                HintReference {
                    register: Register::FP,
                    offset1: -2,
                    offset2: 0,
                    inner_dereference: false,
                    ap_tracking_data: None,
                },
            ),
            (
                1,
                HintReference {
                    register: Register::FP,
                    offset1: -1,
                    offset2: 0,
                    inner_dereference: false,
                    ap_tracking_data: None,
                },
            ),
        ]);
        //Execute the hint
        assert_eq!(
            execute_hint(&mut vm, hint_code, ids, &ApTracking::new()),
            Err(VirtualMachineError::MemoryError(
                MemoryError::InconsistentMemory(
                    MaybeRelocatable::from((0, 0)),
                    MaybeRelocatable::Int(bigint!(1)),
                    MaybeRelocatable::Int(bigint!(0))
                )
            ))
        );
    }

    #[test]
    fn run_is_le_felt_hint_incorrect_ids() {
        let hint_code = "memory[ap] = 0 if (ids.a % PRIME) <= (ids.b % PRIME) else 1".as_bytes();
        let mut vm = VirtualMachine::new(
            BigInt::new(Sign::Plus, vec![1, 0, 0, 0, 0, 0, 17, 134217728]),
            Vec::new(),
            false,
        );
        for _ in 0..2 {
            vm.segments.add(&mut vm.memory, None);
        }

        vm.run_context.ap = MaybeRelocatable::from((1, 0));
        vm.run_context.fp = MaybeRelocatable::from((0, 2));

        vm.memory
            .insert(
                &MaybeRelocatable::from((0, 0)),
                &MaybeRelocatable::from(bigint!(1)),
            )
            .expect("Unexpected memroy insert fail");
        vm.memory
            .insert(
                &MaybeRelocatable::from((0, 1)),
                &MaybeRelocatable::from(bigint!(2)),
            )
            .expect("Unexpected memroy insert fail");

        let mut ids = HashMap::<String, BigInt>::new();
        ids.insert(String::from("a"), bigint!(0));
        ids.insert(String::from("c"), bigint!(1));

        //Create references
        vm.references = HashMap::from([
            (
                0,
                HintReference {
                    register: Register::FP,
                    offset1: -2,
                    offset2: 0,
                    inner_dereference: false,
                    ap_tracking_data: None,
                },
            ),
            (
                1,
                HintReference {
                    register: Register::FP,
                    offset1: -1,
                    offset2: 0,
                    inner_dereference: false,
                    ap_tracking_data: None,
                },
            ),
        ]);

        // Since the ids are a map, the order might not always match and so the error returned
        // sometimes might be different
        assert!(matches!(
            execute_hint(&mut vm, &hint_code, ids, &ApTracking::new()),
            Err(VirtualMachineError::IncorrectIds(_, _))
        ));
    }

    #[test]
    fn run_assert_nn_valid() {
        let hint_code = "from starkware.cairo.common.math_utils import assert_integer\nassert_integer(ids.a)\nassert 0 <= ids.a % PRIME < range_check_builtin.bound, f'a = {ids.a} is out of range.'"
            .as_bytes();
        let mut vm = VirtualMachine::new(
            BigInt::new(Sign::Plus, vec![1, 0, 0, 0, 0, 0, 17, 134217728]),
            vec![(
                "range_check".to_string(),
                Box::new(RangeCheckBuiltinRunner::new(true, bigint!(8), 8)),
            )],
            false,
        );

        vm.segments.add(&mut vm.memory, None);

        //Initialize fp
        vm.run_context.fp = MaybeRelocatable::from((0, 4));
        //Insert ids into memory
        //ids.a
        vm.memory
            .insert(
                &MaybeRelocatable::from((0, 0)),
                &MaybeRelocatable::from(bigint!(1)),
            )
            .unwrap();
        //Create ids
        let mut ids = HashMap::<String, BigInt>::new();
        ids.insert(String::from("a"), bigint!(0));
        //Create references
        vm.references = HashMap::from([(
            0,
            HintReference {
                register: Register::FP,
                offset1: -4,
                offset2: 0,
                inner_dereference: false,
                ap_tracking_data: None,
            },
        )]);
        //Execute the hint
        assert_eq!(
            execute_hint(&mut vm, hint_code, ids, &ApTracking::new()),
            Ok(())
        );
        //Hint would return an error if the assertion fails
    }

    #[test]
    fn run_assert_nn_invalid() {
        let hint_code = "from starkware.cairo.common.math_utils import assert_integer\nassert_integer(ids.a)\nassert 0 <= ids.a % PRIME < range_check_builtin.bound, f'a = {ids.a} is out of range.'"
            .as_bytes();
        let mut vm = VirtualMachine::new(
            BigInt::new(Sign::Plus, vec![1, 0, 0, 0, 0, 0, 17, 134217728]),
            vec![(
                "range_check".to_string(),
                Box::new(RangeCheckBuiltinRunner::new(true, bigint!(8), 8)),
            )],
            false,
        );
        for _ in 0..2 {
            vm.segments.add(&mut vm.memory, None);
        }
        //Initialize fp
        vm.run_context.fp = MaybeRelocatable::from((0, 4));
        //Insert ids into memory
        //ids.a
        vm.memory
            .insert(
                &MaybeRelocatable::from((0, 0)),
                &MaybeRelocatable::from(bigint!(-1)),
            )
            .unwrap();
        //Create ids
        let mut ids = HashMap::<String, BigInt>::new();
        ids.insert(String::from("a"), bigint!(0));
        //Create references
        vm.references = HashMap::from([(
            0,
            HintReference {
                register: Register::FP,
                offset1: -4,
                offset2: 0,
                inner_dereference: false,
                ap_tracking_data: None,
            },
        )]);
        //Execute the hint
        assert_eq!(
            execute_hint(&mut vm, hint_code, ids, &ApTracking::new()),
            Err(VirtualMachineError::ValueOutOfRange(bigint!(-1)))
        );
    }

    #[test]
    fn run_assert_nn_incorrect_ids() {
        let hint_code = "from starkware.cairo.common.math_utils import assert_integer\nassert_integer(ids.a)\nassert 0 <= ids.a % PRIME < range_check_builtin.bound, f'a = {ids.a} is out of range.'"
            .as_bytes();
        let mut vm = VirtualMachine::new(
            BigInt::new(Sign::Plus, vec![1, 0, 0, 0, 0, 0, 17, 134217728]),
            vec![(
                "range_check".to_string(),
                Box::new(RangeCheckBuiltinRunner::new(true, bigint!(8), 8)),
            )],
            false,
        );

        vm.segments.add(&mut vm.memory, None);

        //Initialize fp
        vm.run_context.fp = MaybeRelocatable::from((0, 4));
        //Insert ids into memory
        //ids.a
        vm.memory
            .insert(
                &MaybeRelocatable::from((0, 0)),
                &MaybeRelocatable::from(bigint!(-1)),
            )
            .unwrap();
        //Create ids
        let mut ids = HashMap::<String, BigInt>::new();
        ids.insert(String::from("incorrect_id"), bigint!(0));
        //Create references
        vm.references = HashMap::from([(
            0,
            HintReference {
                register: Register::FP,
                offset1: -4,
                offset2: 0,
                inner_dereference: false,
                ap_tracking_data: None,
            },
        )]);
        //Execute the hint
        assert_eq!(
            execute_hint(&mut vm, hint_code, ids, &ApTracking::new()),
            Err(VirtualMachineError::IncorrectIds(
                vec![String::from("a")],
                vec![String::from("incorrect_id")],
            ))
        );
    }

    #[test]
    fn run_assert_nn_incorrect_reference() {
        let hint_code = "from starkware.cairo.common.math_utils import assert_integer\nassert_integer(ids.a)\nassert 0 <= ids.a % PRIME < range_check_builtin.bound, f'a = {ids.a} is out of range.'"
            .as_bytes();
        let mut vm = VirtualMachine::new(
            BigInt::new(Sign::Plus, vec![1, 0, 0, 0, 0, 0, 17, 134217728]),
            vec![(
                "range_check".to_string(),
                Box::new(RangeCheckBuiltinRunner::new(true, bigint!(8), 8)),
            )],
            false,
        );

        vm.segments.add(&mut vm.memory, None);

        //Initialize fp
        vm.run_context.fp = MaybeRelocatable::from((0, 4));
        //Insert ids into memory
        //ids.a
        vm.memory
            .insert(
                &MaybeRelocatable::from((0, 0)),
                &MaybeRelocatable::from(bigint!(-1)),
            )
            .unwrap();
        //Create ids
        let mut ids = HashMap::<String, BigInt>::new();
        ids.insert(String::from("a"), bigint!(0));
        //Create references
        vm.references = HashMap::from([(
            0,
            HintReference {
                register: Register::FP,
                offset1: 10,
                offset2: 0,
                inner_dereference: false,
                ap_tracking_data: None,
            },
        )]);
        //Execute the hint
        assert_eq!(
            execute_hint(&mut vm, hint_code, ids, &ApTracking::new()),
            Err(VirtualMachineError::FailedToGetIds)
        );
    }

    #[test]
    fn run_assert_nn_a_is_not_integer() {
        let hint_code = "from starkware.cairo.common.math_utils import assert_integer\nassert_integer(ids.a)\nassert 0 <= ids.a % PRIME < range_check_builtin.bound, f'a = {ids.a} is out of range.'"
            .as_bytes();
        let mut vm = VirtualMachine::new(
            BigInt::new(Sign::Plus, vec![1, 0, 0, 0, 0, 0, 17, 134217728]),
            vec![(
                "range_check".to_string(),
                Box::new(RangeCheckBuiltinRunner::new(true, bigint!(8), 8)),
            )],
            false,
        );

        vm.segments.add(&mut vm.memory, None);

        //Initialize fp
        vm.run_context.fp = MaybeRelocatable::from((0, 4));
        //Insert ids into memory
        //ids.a
        vm.memory
            .insert(
                &MaybeRelocatable::from((0, 0)),
                &MaybeRelocatable::from((10, 10)),
            )
            .unwrap();
        //Create ids
        let mut ids = HashMap::<String, BigInt>::new();
        ids.insert(String::from("a"), bigint!(0));
        //Create references
        vm.references = HashMap::from([(
            0,
            HintReference {
                register: Register::FP,
                offset1: -4,
                offset2: 0,
                inner_dereference: false,
                ap_tracking_data: None,
            },
        )]);
        //Execute the hint
        assert_eq!(
            execute_hint(&mut vm, hint_code, ids, &ApTracking::new()),
            Err(VirtualMachineError::ExpectedInteger(
                MaybeRelocatable::from((0, 0))
            ))
        );
    }

    #[test]
    fn run_assert_nn_no_range_check_builtin() {
        let hint_code = "from starkware.cairo.common.math_utils import assert_integer\nassert_integer(ids.a)\nassert 0 <= ids.a % PRIME < range_check_builtin.bound, f'a = {ids.a} is out of range.'"
            .as_bytes();
        let mut vm = VirtualMachine::new(
            BigInt::new(Sign::Plus, vec![1, 0, 0, 0, 0, 0, 17, 134217728]),
            vec![],
            false,
        );

        vm.segments.add(&mut vm.memory, None);

        //Initialize fp
        vm.run_context.fp = MaybeRelocatable::from((0, 4));
        //Insert ids into memory
        //ids.a
        vm.memory
            .insert(
                &MaybeRelocatable::from((0, 0)),
                &MaybeRelocatable::from(bigint!(1)),
            )
            .unwrap();
        //Create ids
        let mut ids = HashMap::<String, BigInt>::new();
        ids.insert(String::from("a"), bigint!(0));
        //Create references
        vm.references = HashMap::from([(
            0,
            HintReference {
                register: Register::FP,
                offset1: -4,
                offset2: 0,
                inner_dereference: false,
                ap_tracking_data: None,
            },
        )]);
        //Execute the hint
        assert_eq!(
            execute_hint(&mut vm, hint_code, ids, &ApTracking::new()),
            Err(VirtualMachineError::NoRangeCheckBuiltin)
        );
    }

    #[test]
    fn run_assert_nn_reference_is_not_in_memory() {
        let hint_code = "from starkware.cairo.common.math_utils import assert_integer\nassert_integer(ids.a)\nassert 0 <= ids.a % PRIME < range_check_builtin.bound, f'a = {ids.a} is out of range.'"
            .as_bytes();
        let mut vm = VirtualMachine::new(
            BigInt::new(Sign::Plus, vec![1, 0, 0, 0, 0, 0, 17, 134217728]),
            vec![(
                "range_check".to_string(),
                Box::new(RangeCheckBuiltinRunner::new(true, bigint!(8), 8)),
            )],
            false,
        );

        vm.segments.add(&mut vm.memory, None);

        //Initialize fp
        vm.run_context.fp = MaybeRelocatable::from((0, 4));
        //Create ids
        let mut ids = HashMap::<String, BigInt>::new();
        ids.insert(String::from("a"), bigint!(0));
        //Create references
        vm.references = HashMap::from([(
            0,
            HintReference {
                register: Register::FP,
                offset1: -4,
                offset2: 0,
                inner_dereference: false,
                ap_tracking_data: None,
            },
        )]);
        //Execute the hint
        assert_eq!(
            execute_hint(&mut vm, hint_code, ids, &ApTracking::new()),
            Err(VirtualMachineError::FailedToGetIds)
        );
    }

    #[test]
    fn run_is_assert_le_felt_invalid() {
        let hint_code = "from starkware.cairo.common.math_utils import assert_integer\nassert_integer(ids.a)\nassert_integer(ids.b)\na = ids.a % PRIME\nb = ids.b % PRIME\nassert a <= b, f'a = {a} is not less than or equal to b = {b}.'\n\nids.small_inputs = int(\n    a < range_check_builtin.bound and (b - a) < range_check_builtin.bound)"
            .as_bytes();
        let mut vm = VirtualMachine::new(
            BigInt::new(Sign::Plus, vec![1, 0, 0, 0, 0, 0, 17, 134217728]),
            vec![(
                "range_check".to_string(),
                Box::new(RangeCheckBuiltinRunner::new(true, bigint!(8), 8)),
            )],
            false,
        );
        for _ in 0..2 {
            vm.segments.add(&mut vm.memory, None);
        }
        //Initialize fp
        vm.run_context.fp = MaybeRelocatable::from((0, 4));
        //Insert ids into memory
        //ids.a
        vm.memory
            .insert(
                &MaybeRelocatable::from((0, 0)),
                &MaybeRelocatable::from(bigint!(2)),
            )
            .unwrap();
        //ids.b
        vm.memory
            .insert(
                &MaybeRelocatable::from((0, 1)),
                &MaybeRelocatable::from(bigint!(1)),
            )
            .unwrap();
        //create memory gap, so ids.small_inputs contains None
        vm.memory
            .insert(
                &MaybeRelocatable::from((0, 3)),
                &MaybeRelocatable::from(bigint!(4)),
            )
            .unwrap();
        //Create ids
        let mut ids = HashMap::<String, BigInt>::new();
        ids.insert(String::from("a"), bigint!(0));
        ids.insert(String::from("b"), bigint!(1));
        ids.insert(String::from("small_inputs"), bigint!(2));
        //Create references
        vm.references = HashMap::from([
            (
                0,
                HintReference {
                    register: Register::FP,
                    offset1: -4,
                    offset2: 0,
                    inner_dereference: false,
                    ap_tracking_data: None,
                },
            ),
            (
                1,
                HintReference {
                    register: Register::FP,
                    offset1: -3,
                    offset2: 0,
                    inner_dereference: false,
                    ap_tracking_data: None,
                },
            ),
            (
                2,
                HintReference {
                    register: Register::FP,
                    offset1: -2,
                    offset2: 0,
                    inner_dereference: false,
                    ap_tracking_data: None,
                },
            ),
        ]);
        //Execute the hint
        assert_eq!(
            execute_hint(&mut vm, hint_code, ids, &ApTracking::new()),
            Err(VirtualMachineError::NonLeFelt(bigint!(2), bigint!(1)))
        );
    }

    #[test]
    fn run_is_assert_le_felt_small_inputs_not_local() {
        let hint_code = "from starkware.cairo.common.math_utils import assert_integer\nassert_integer(ids.a)\nassert_integer(ids.b)\na = ids.a % PRIME\nb = ids.b % PRIME\nassert a <= b, f'a = {a} is not less than or equal to b = {b}.'\n\nids.small_inputs = int(\n    a < range_check_builtin.bound and (b - a) < range_check_builtin.bound)"
            .as_bytes();
        let mut vm = VirtualMachine::new(
            BigInt::new(Sign::Plus, vec![1, 0, 0, 0, 0, 0, 17, 134217728]),
            vec![(
                "range_check".to_string(),
                Box::new(RangeCheckBuiltinRunner::new(true, bigint!(8), 8)),
            )],
            false,
        );
        for _ in 0..2 {
            vm.segments.add(&mut vm.memory, None);
        }
        //Initialize fp
        vm.run_context.fp = MaybeRelocatable::from((0, 4));
        //Insert ids into memory
        //ids.a
        vm.memory
            .insert(
                &MaybeRelocatable::from((0, 0)),
                &MaybeRelocatable::from(bigint!(2)),
            )
            .unwrap();
        //ids.b
        vm.memory
            .insert(
                &MaybeRelocatable::from((0, 1)),
                &MaybeRelocatable::from(bigint!(1)),
            )
            .unwrap();
        //ids.small_inputs (insert into memory, instead of leaving a gap for it (local var))
        vm.memory
            .insert(
                &MaybeRelocatable::from((0, 2)),
                &MaybeRelocatable::from(bigint!(4)),
            )
            .unwrap();
        //Create ids
        let mut ids = HashMap::<String, BigInt>::new();
        ids.insert(String::from("a"), bigint!(0));
        ids.insert(String::from("b"), bigint!(1));
        ids.insert(String::from("small_inputs"), bigint!(2));
        //Create references
        vm.references = HashMap::from([
            (
                0,
                HintReference {
                    register: Register::FP,
                    offset1: -4,
                    offset2: 0,
                    inner_dereference: false,
                    ap_tracking_data: None,
                },
            ),
            (
                1,
                HintReference {
                    register: Register::FP,
                    offset1: -3,
                    offset2: 0,
                    inner_dereference: false,
                    ap_tracking_data: None,
                },
            ),
            (
                2,
                HintReference {
                    register: Register::FP,
                    offset1: -2,
                    offset2: 0,
                    inner_dereference: false,
                    ap_tracking_data: None,
                },
            ),
        ]);
        //Execute the hint
        assert_eq!(
            execute_hint(&mut vm, hint_code, ids, &ApTracking::new()),
            Err(VirtualMachineError::FailedToGetIds)
        );
    }

    #[test]
    fn run_is_assert_le_felt_a_is_not_integer() {
        let hint_code = "from starkware.cairo.common.math_utils import assert_integer\nassert_integer(ids.a)\nassert_integer(ids.b)\na = ids.a % PRIME\nb = ids.b % PRIME\nassert a <= b, f'a = {a} is not less than or equal to b = {b}.'\n\nids.small_inputs = int(\n    a < range_check_builtin.bound and (b - a) < range_check_builtin.bound)"
            .as_bytes();
        let mut vm = VirtualMachine::new(
            BigInt::new(Sign::Plus, vec![1, 0, 0, 0, 0, 0, 17, 134217728]),
            vec![(
                "range_check".to_string(),
                Box::new(RangeCheckBuiltinRunner::new(true, bigint!(8), 8)),
            )],
            false,
        );
        for _ in 0..2 {
            vm.segments.add(&mut vm.memory, None);
        }
        //Initialize fp
        vm.run_context.fp = MaybeRelocatable::from((0, 4));
        //Insert ids into memory
        //ids.a
        vm.memory
            .insert(
                &MaybeRelocatable::from((0, 0)),
                &MaybeRelocatable::from((0, 0)),
            )
            .unwrap();
        //ids.b
        vm.memory
            .insert(
                &MaybeRelocatable::from((0, 1)),
                &MaybeRelocatable::from(bigint!(1)),
            )
            .unwrap();
        //create memory gap, so ids.small_inputs contains None
        vm.memory
            .insert(
                &MaybeRelocatable::from((0, 3)),
                &MaybeRelocatable::from(bigint!(4)),
            )
            .unwrap();
        //Create ids
        let mut ids = HashMap::<String, BigInt>::new();
        ids.insert(String::from("a"), bigint!(0));
        ids.insert(String::from("b"), bigint!(1));
        ids.insert(String::from("small_inputs"), bigint!(2));
        //Create references
        vm.references = HashMap::from([
            (
                0,
                HintReference {
                    register: Register::FP,
                    offset1: -4,
                    offset2: 0,
                    inner_dereference: false,
                    ap_tracking_data: None,
                },
            ),
            (
                1,
                HintReference {
                    register: Register::FP,
                    offset1: -3,
                    offset2: 0,
                    inner_dereference: false,
                    ap_tracking_data: None,
                },
            ),
            (
                2,
                HintReference {
                    register: Register::FP,
                    offset1: -2,
                    offset2: 0,
                    inner_dereference: false,
                    ap_tracking_data: None,
                },
            ),
        ]);
        //Execute the hint
        assert_eq!(
            execute_hint(&mut vm, hint_code, ids, &ApTracking::new()),
            Err(VirtualMachineError::ExpectedInteger(
                MaybeRelocatable::from((0, 0))
            ))
        );
    }

    #[test]
    fn run_is_assert_le_felt_b_is_not_integer() {
        let hint_code = "from starkware.cairo.common.math_utils import assert_integer\nassert_integer(ids.a)\nassert_integer(ids.b)\na = ids.a % PRIME\nb = ids.b % PRIME\nassert a <= b, f'a = {a} is not less than or equal to b = {b}.'\n\nids.small_inputs = int(\n    a < range_check_builtin.bound and (b - a) < range_check_builtin.bound)"
            .as_bytes();
        let mut vm = VirtualMachine::new(
            BigInt::new(Sign::Plus, vec![1, 0, 0, 0, 0, 0, 17, 134217728]),
            vec![(
                "range_check".to_string(),
                Box::new(RangeCheckBuiltinRunner::new(true, bigint!(8), 8)),
            )],
            false,
        );
        for _ in 0..2 {
            vm.segments.add(&mut vm.memory, None);
        }
        //Initialize fp
        vm.run_context.fp = MaybeRelocatable::from((0, 4));
        //Insert ids into memory
        //ids.a
        vm.memory
            .insert(
                &MaybeRelocatable::from((0, 0)),
                &MaybeRelocatable::from(bigint!(1)),
            )
            .unwrap();
        //ids.b
        vm.memory
            .insert(
                &MaybeRelocatable::from((0, 1)),
                &MaybeRelocatable::from((0, 0)),
            )
            .unwrap();
        //create memory gap, so ids.small_inputs contains None
        vm.memory
            .insert(
                &MaybeRelocatable::from((0, 3)),
                &MaybeRelocatable::from(bigint!(4)),
            )
            .unwrap();
        //Create ids
        let mut ids = HashMap::<String, BigInt>::new();
        ids.insert(String::from("a"), bigint!(0));
        ids.insert(String::from("b"), bigint!(1));
        ids.insert(String::from("small_inputs"), bigint!(2));
        //Create references
        vm.references = HashMap::from([
            (
                0,
                HintReference {
                    register: Register::FP,
                    offset1: -4,
                    offset2: 0,
                    inner_dereference: false,
                    ap_tracking_data: None,
                },
            ),
            (
                1,
                HintReference {
                    register: Register::FP,
                    offset1: -3,
                    offset2: 0,
                    inner_dereference: false,
                    ap_tracking_data: None,
                },
            ),
            (
                2,
                HintReference {
                    register: Register::FP,
                    offset1: -2,
                    offset2: 0,
                    inner_dereference: false,
                    ap_tracking_data: None,
                },
            ),
        ]);
        //Execute the hint
        assert_eq!(
            execute_hint(&mut vm, hint_code, ids, &ApTracking::new()),
            Err(VirtualMachineError::ExpectedInteger(
                MaybeRelocatable::from((0, 1))
            ))
        );
    }

    #[test]
    fn run_is_nn_hint_out_of_range_false() {
        let hint_code =
            "memory[ap] = 0 if 0 <= ((-ids.a - 1) % PRIME) < range_check_builtin.bound else 1"
                .as_bytes();
        let mut vm = VirtualMachine::new(
            BigInt::new(Sign::Plus, vec![1, 0, 0, 0, 0, 0, 17, 134217728]),
            vec![(
                "range_check".to_string(),
                Box::new(RangeCheckBuiltinRunner::new(true, bigint!(8), 8)),
            )],
            false,
        );
        for _ in 0..2 {
            vm.segments.add(&mut vm.memory, None);
        }
        //Initialize ap, fp
        vm.run_context.ap = MaybeRelocatable::from((1, 0));
        vm.run_context.fp = MaybeRelocatable::from((0, 1));
        //Insert ids into memory
        vm.memory
            .insert(
                &MaybeRelocatable::from((0, 0)),
                &MaybeRelocatable::from(bigint!(2)),
            )
            .unwrap();
        //Create ids
        let mut ids = HashMap::<String, BigInt>::new();
        ids.insert(String::from("a"), bigint!(0));
        //Create references
        vm.references = HashMap::from([(
            0,
            HintReference {
                register: Register::FP,
                offset1: -1,
                offset2: 0,
                inner_dereference: false,
                ap_tracking_data: None,
            },
        )]);
        //Execute the hint
        execute_hint(&mut vm, hint_code, ids, &ApTracking::new())
            .expect("Error while executing hint");
        assert_eq!(
            vm.memory.get(&MaybeRelocatable::from((1, 0))),
            Ok(Some(&MaybeRelocatable::from(bigint!(1))))
        );
    }

    #[test]
    fn run_is_nn_hint_out_of_range_true() {
        let hint_code =
            "memory[ap] = 0 if 0 <= ((-ids.a - 1) % PRIME) < range_check_builtin.bound else 1"
                .as_bytes();
        let mut vm = VirtualMachine::new(
            BigInt::new(Sign::Plus, vec![1, 0, 0, 0, 0, 0, 17, 134217728]),
            vec![(
                "range_check".to_string(),
                Box::new(RangeCheckBuiltinRunner::new(true, bigint!(8), 8)),
            )],
            false,
        );
        for _ in 0..2 {
            vm.segments.add(&mut vm.memory, None);
        }
        //Initialize ap, fp
        vm.run_context.ap = MaybeRelocatable::from((1, 0));
        vm.run_context.fp = MaybeRelocatable::from((0, 1));
        //Insert ids into memory
        vm.memory
            .insert(
                &MaybeRelocatable::from((0, 0)),
                &MaybeRelocatable::from(bigint!(-1)),
            )
            .unwrap();
        //Create ids
        let mut ids = HashMap::<String, BigInt>::new();
        ids.insert(String::from("a"), bigint!(0));
        //Create references
        vm.references = HashMap::from([(
            0,
            HintReference {
                register: Register::FP,
                offset1: -1,
                offset2: 0,
                inner_dereference: false,
                ap_tracking_data: None,
            },
        )]);
        //Execute the hint
        execute_hint(&mut vm, hint_code, ids, &ApTracking::new())
            .expect("Error while executing hint");
        assert_eq!(
            vm.memory.get(&MaybeRelocatable::from((1, 0))),
            Ok(Some(&MaybeRelocatable::from(bigint!(0))))
        );
    }
    #[test]
    fn run_assert_not_equal_int_false() {
        let hint_code = "from starkware.cairo.lang.vm.relocatable import RelocatableValue\nboth_ints = isinstance(ids.a, int) and isinstance(ids.b, int)\nboth_relocatable = (\n    isinstance(ids.a, RelocatableValue) and isinstance(ids.b, RelocatableValue) and\n    ids.a.segment_index == ids.b.segment_index)\nassert both_ints or both_relocatable, \\\n    f'assert_not_equal failed: non-comparable values: {ids.a}, {ids.b}.'\nassert (ids.a - ids.b) % PRIME != 0, f'assert_not_equal failed: {ids.a} = {ids.b}.'"
            .as_bytes();
        let mut vm = VirtualMachine::new(
            BigInt::new(Sign::Plus, vec![1, 0, 0, 0, 0, 0, 17, 134217728]),
            Vec::new(),
            false,
        );
        for _ in 0..2 {
            vm.segments.add(&mut vm.memory, None);
        }
        //Initialize ap, fp
        vm.run_context.ap = MaybeRelocatable::from((1, 0));
        vm.run_context.fp = MaybeRelocatable::from((0, 2));
        //Insert ids into memory
        vm.memory
            .insert(
                &MaybeRelocatable::from((0, 0)),
                &MaybeRelocatable::from(bigint!(1)),
            )
            .unwrap();
        vm.memory
            .insert(
                &MaybeRelocatable::from((0, 1)),
                &MaybeRelocatable::from(bigint!(1)),
            )
            .unwrap();
        //Create ids
        let mut ids = HashMap::<String, BigInt>::new();
        ids.insert(String::from("a"), bigint!(0));
        ids.insert(String::from("b"), bigint!(1));
        //Create references
        vm.references = HashMap::from([
            (
                0,
                HintReference {
                    register: Register::FP,
                    offset1: -2,
                    offset2: 0,
                    inner_dereference: false,
                    ap_tracking_data: None,
                },
            ),
            (
                1,
                HintReference {
                    register: Register::FP,
                    offset1: -1,
                    offset2: 0,
                    inner_dereference: false,
                    ap_tracking_data: None,
                },
            ),
        ]);
        //Execute the hint
        assert_eq!(
            execute_hint(&mut vm, hint_code, ids, &ApTracking::new()),
            Err(VirtualMachineError::AssertNotEqualFail(
                MaybeRelocatable::from(bigint!(1)),
                MaybeRelocatable::from(bigint!(1))
            ))
        );
    }

    #[test]
    fn run_assert_not_equal_int_true() {
        let hint_code = "from starkware.cairo.lang.vm.relocatable import RelocatableValue\nboth_ints = isinstance(ids.a, int) and isinstance(ids.b, int)\nboth_relocatable = (\n    isinstance(ids.a, RelocatableValue) and isinstance(ids.b, RelocatableValue) and\n    ids.a.segment_index == ids.b.segment_index)\nassert both_ints or both_relocatable, \\\n    f'assert_not_equal failed: non-comparable values: {ids.a}, {ids.b}.'\nassert (ids.a - ids.b) % PRIME != 0, f'assert_not_equal failed: {ids.a} = {ids.b}.'"
            .as_bytes();
        let mut vm = VirtualMachine::new(
            BigInt::new(Sign::Plus, vec![1, 0, 0, 0, 0, 0, 17, 134217728]),
            Vec::new(),
            false,
        );
        for _ in 0..2 {
            vm.segments.add(&mut vm.memory, None);
        }
        //Initialize ap, fp
        vm.run_context.ap = MaybeRelocatable::from((1, 0));
        vm.run_context.fp = MaybeRelocatable::from((0, 2));
        //Insert ids into memory
        vm.memory
            .insert(
                &MaybeRelocatable::from((0, 0)),
                &MaybeRelocatable::from(bigint!(1)),
            )
            .unwrap();
        vm.memory
            .insert(
                &MaybeRelocatable::from((0, 1)),
                &MaybeRelocatable::from(bigint!(3)),
            )
            .unwrap();
        //Create ids
        let mut ids = HashMap::<String, BigInt>::new();
        ids.insert(String::from("a"), bigint!(0));
        ids.insert(String::from("b"), bigint!(1));
        //Create references
        vm.references = HashMap::from([
            (
                0,
                HintReference {
                    register: Register::FP,
                    offset1: -2,
                    offset2: 0,
                    inner_dereference: false,
                    ap_tracking_data: None,
                },
            ),
            (
                1,
                HintReference {
                    register: Register::FP,
                    offset1: -1,
                    offset2: 0,
                    inner_dereference: false,
                    ap_tracking_data: None,
                },
            ),
        ]);
        //Execute the hint
        assert_eq!(
            execute_hint(&mut vm, hint_code, ids, &ApTracking::new()),
            Ok(())
        );
    }

    #[test]
    fn run_assert_not_equal_int_false_mod() {
        let hint_code = "from starkware.cairo.lang.vm.relocatable import RelocatableValue\nboth_ints = isinstance(ids.a, int) and isinstance(ids.b, int)\nboth_relocatable = (\n    isinstance(ids.a, RelocatableValue) and isinstance(ids.b, RelocatableValue) and\n    ids.a.segment_index == ids.b.segment_index)\nassert both_ints or both_relocatable, \\\n    f'assert_not_equal failed: non-comparable values: {ids.a}, {ids.b}.'\nassert (ids.a - ids.b) % PRIME != 0, f'assert_not_equal failed: {ids.a} = {ids.b}.'"
            .as_bytes();
        let mut vm = VirtualMachine::new(
            BigInt::new(Sign::Plus, vec![1, 0, 0, 0, 0, 0, 17, 134217728]),
            Vec::new(),
            false,
        );
        for _ in 0..2 {
            vm.segments.add(&mut vm.memory, None);
        }
        //Initialize ap, fp
        vm.run_context.ap = MaybeRelocatable::from((1, 0));
        vm.run_context.fp = MaybeRelocatable::from((0, 2));
        //Insert ids into memory
        vm.memory
            .insert(
                &MaybeRelocatable::from((0, 0)),
                //-1 % prime = prime -1
                &MaybeRelocatable::from(bigint!(-1)),
            )
            .unwrap();
        vm.memory
            .insert(
                &MaybeRelocatable::from((0, 1)),
                //prime -1
                &MaybeRelocatable::from(bigint_str!(
                    b"3618502788666131213697322783095070105623107215331596699973092056135872020480"
                )),
            )
            .unwrap();
        //Create ids
        let mut ids = HashMap::<String, BigInt>::new();
        ids.insert(String::from("a"), bigint!(0));
        ids.insert(String::from("b"), bigint!(1));
        //Create references
        vm.references = HashMap::from([
            (
                0,
                HintReference {
                    register: Register::FP,
                    offset1: -2,
                    offset2: 0,
                    inner_dereference: false,
                    ap_tracking_data: None,
                },
            ),
            (
                1,
                HintReference {
                    register: Register::FP,
                    offset1: -1,
                    offset2: 0,
                    inner_dereference: false,
                    ap_tracking_data: None,
                },
            ),
        ]);
        //Execute the hint
        assert_eq!(
            execute_hint(&mut vm, hint_code, ids, &ApTracking::new()),
            Err(VirtualMachineError::AssertNotEqualFail(
                MaybeRelocatable::from(bigint!(-1)),
                MaybeRelocatable::from(bigint_str!(
                    b"3618502788666131213697322783095070105623107215331596699973092056135872020480"
                ))
            ))
        );
    }

    #[test]
    fn run_assert_not_equal_relocatable_false() {
        let hint_code = "from starkware.cairo.lang.vm.relocatable import RelocatableValue\nboth_ints = isinstance(ids.a, int) and isinstance(ids.b, int)\nboth_relocatable = (\n    isinstance(ids.a, RelocatableValue) and isinstance(ids.b, RelocatableValue) and\n    ids.a.segment_index == ids.b.segment_index)\nassert both_ints or both_relocatable, \\\n    f'assert_not_equal failed: non-comparable values: {ids.a}, {ids.b}.'\nassert (ids.a - ids.b) % PRIME != 0, f'assert_not_equal failed: {ids.a} = {ids.b}.'"
            .as_bytes();
        let mut vm = VirtualMachine::new(
            BigInt::new(Sign::Plus, vec![1, 0, 0, 0, 0, 0, 17, 134217728]),
            Vec::new(),
            false,
        );
        for _ in 0..2 {
            vm.segments.add(&mut vm.memory, None);
        }
        //Initialize ap, fp
        vm.run_context.ap = MaybeRelocatable::from((1, 0));
        vm.run_context.fp = MaybeRelocatable::from((0, 2));
        //Insert ids into memory
        vm.memory
            .insert(
                &MaybeRelocatable::from((0, 0)),
                &MaybeRelocatable::from((0, 0)),
            )
            .unwrap();
        vm.memory
            .insert(
                &MaybeRelocatable::from((0, 1)),
                &MaybeRelocatable::from((0, 0)),
            )
            .unwrap();
        //Create ids
        let mut ids = HashMap::<String, BigInt>::new();
        ids.insert(String::from("a"), bigint!(0));
        ids.insert(String::from("b"), bigint!(1));
        //Create references
        vm.references = HashMap::from([
            (
                0,
                HintReference {
                    register: Register::FP,
                    offset1: -2,
                    offset2: 0,
                    inner_dereference: false,
                    ap_tracking_data: None,
                },
            ),
            (
                1,
                HintReference {
                    register: Register::FP,
                    offset1: -1,
                    offset2: 0,
                    inner_dereference: false,
                    ap_tracking_data: None,
                },
            ),
        ]);
        //Execute the hint
        assert_eq!(
            execute_hint(&mut vm, hint_code, ids, &ApTracking::new()),
            Err(VirtualMachineError::AssertNotEqualFail(
                MaybeRelocatable::from((0, 0)),
                MaybeRelocatable::from((0, 0))
            ))
        );
    }

    #[test]
    fn run_assert_not_equal_relocatable_true() {
        let hint_code = "from starkware.cairo.lang.vm.relocatable import RelocatableValue\nboth_ints = isinstance(ids.a, int) and isinstance(ids.b, int)\nboth_relocatable = (\n    isinstance(ids.a, RelocatableValue) and isinstance(ids.b, RelocatableValue) and\n    ids.a.segment_index == ids.b.segment_index)\nassert both_ints or both_relocatable, \\\n    f'assert_not_equal failed: non-comparable values: {ids.a}, {ids.b}.'\nassert (ids.a - ids.b) % PRIME != 0, f'assert_not_equal failed: {ids.a} = {ids.b}.'"
            .as_bytes();
        let mut vm = VirtualMachine::new(
            BigInt::new(Sign::Plus, vec![1, 0, 0, 0, 0, 0, 17, 134217728]),
            Vec::new(),
            false,
        );
        for _ in 0..2 {
            vm.segments.add(&mut vm.memory, None);
        }
        //Initialize ap, fp
        vm.run_context.ap = MaybeRelocatable::from((1, 0));
        vm.run_context.fp = MaybeRelocatable::from((0, 2));
        //Insert ids into memory
        vm.memory
            .insert(
                &MaybeRelocatable::from((0, 0)),
                &MaybeRelocatable::from((0, 1)),
            )
            .unwrap();
        vm.memory
            .insert(
                &MaybeRelocatable::from((0, 1)),
                &MaybeRelocatable::from((0, 0)),
            )
            .unwrap();
        //Create ids
        let mut ids = HashMap::<String, BigInt>::new();
        ids.insert(String::from("a"), bigint!(0));
        ids.insert(String::from("b"), bigint!(1));
        //Create references
        vm.references = HashMap::from([
            (
                0,
                HintReference {
                    register: Register::FP,
                    offset1: -2,
                    offset2: 0,
                    inner_dereference: false,
                    ap_tracking_data: None,
                },
            ),
            (
                1,
                HintReference {
                    register: Register::FP,
                    offset1: -1,
                    offset2: 0,
                    inner_dereference: false,
                    ap_tracking_data: None,
                },
            ),
        ]);
        //Execute the hint
        assert_eq!(
            execute_hint(&mut vm, hint_code, ids, &ApTracking::new()),
            Ok(())
        );
    }

    #[test]
    fn run_assert_non_equal_relocatable_diff_index() {
        let hint_code = "from starkware.cairo.lang.vm.relocatable import RelocatableValue\nboth_ints = isinstance(ids.a, int) and isinstance(ids.b, int)\nboth_relocatable = (\n    isinstance(ids.a, RelocatableValue) and isinstance(ids.b, RelocatableValue) and\n    ids.a.segment_index == ids.b.segment_index)\nassert both_ints or both_relocatable, \\\n    f'assert_not_equal failed: non-comparable values: {ids.a}, {ids.b}.'\nassert (ids.a - ids.b) % PRIME != 0, f'assert_not_equal failed: {ids.a} = {ids.b}.'"
            .as_bytes();
        let mut vm = VirtualMachine::new(
            BigInt::new(Sign::Plus, vec![1, 0, 0, 0, 0, 0, 17, 134217728]),
            Vec::new(),
            false,
        );
        for _ in 0..2 {
            vm.segments.add(&mut vm.memory, None);
        }
        //Initialize ap, fp
        vm.run_context.ap = MaybeRelocatable::from((1, 0));
        vm.run_context.fp = MaybeRelocatable::from((0, 2));
        //Insert ids into memory
        vm.memory
            .insert(
                &MaybeRelocatable::from((0, 0)),
                &MaybeRelocatable::from((1, 0)),
            )
            .unwrap();
        vm.memory
            .insert(
                &MaybeRelocatable::from((0, 1)),
                &MaybeRelocatable::from((0, 0)),
            )
            .unwrap();
        //Create ids
        let mut ids = HashMap::<String, BigInt>::new();
        ids.insert(String::from("a"), bigint!(0));
        ids.insert(String::from("b"), bigint!(1));
        //Create references
        vm.references = HashMap::from([
            (
                0,
                HintReference {
                    register: Register::FP,
                    offset1: -2,
                    offset2: 0,
                    inner_dereference: false,
                    ap_tracking_data: None,
                },
            ),
            (
                1,
                HintReference {
                    register: Register::FP,
                    offset1: -1,
                    offset2: 0,
                    inner_dereference: false,
                    ap_tracking_data: None,
                },
            ),
        ]);
        //Execute the hint
        assert_eq!(
            execute_hint(&mut vm, hint_code, ids, &ApTracking::new()),
            Err(VirtualMachineError::DiffIndexComp(
                relocatable!(1, 0),
                relocatable!(0, 0)
            ))
        );
    }

    #[test]
    fn run_assert_not_equal_relocatable_and_integer() {
        let hint_code = "from starkware.cairo.lang.vm.relocatable import RelocatableValue\nboth_ints = isinstance(ids.a, int) and isinstance(ids.b, int)\nboth_relocatable = (\n    isinstance(ids.a, RelocatableValue) and isinstance(ids.b, RelocatableValue) and\n    ids.a.segment_index == ids.b.segment_index)\nassert both_ints or both_relocatable, \\\n    f'assert_not_equal failed: non-comparable values: {ids.a}, {ids.b}.'\nassert (ids.a - ids.b) % PRIME != 0, f'assert_not_equal failed: {ids.a} = {ids.b}.'"
            .as_bytes();
        let mut vm = VirtualMachine::new(
            BigInt::new(Sign::Plus, vec![1, 0, 0, 0, 0, 0, 17, 134217728]),
            Vec::new(),
            false,
        );
        for _ in 0..2 {
            vm.segments.add(&mut vm.memory, None);
        }
        //Initialize ap, fp
        vm.run_context.ap = MaybeRelocatable::from((1, 0));
        vm.run_context.fp = MaybeRelocatable::from((0, 2));
        //Insert ids into memory
        vm.memory
            .insert(
                &MaybeRelocatable::from((0, 0)),
                &MaybeRelocatable::from((1, 0)),
            )
            .unwrap();
        vm.memory
            .insert(
                &MaybeRelocatable::from((0, 1)),
                &MaybeRelocatable::from(bigint!(1)),
            )
            .unwrap();
        //Create ids
        let mut ids = HashMap::<String, BigInt>::new();
        ids.insert(String::from("a"), bigint!(0));
        ids.insert(String::from("b"), bigint!(1));
        //Create references
        vm.references = HashMap::from([
            (
                0,
                HintReference {
                    register: Register::FP,
                    offset1: -2,
                    offset2: 0,
                    inner_dereference: false,
                    ap_tracking_data: None,
                },
            ),
            (
                1,
                HintReference {
                    register: Register::FP,
                    offset1: -1,
                    offset2: 0,
                    inner_dereference: false,
                    ap_tracking_data: None,
                },
            ),
        ]);
        //Execute the hint
        assert_eq!(
            execute_hint(&mut vm, hint_code, ids, &ApTracking::new()),
            Err(VirtualMachineError::DiffTypeComparison(
                MaybeRelocatable::from((1, 0)),
                MaybeRelocatable::from(bigint!(1))
            ))
        );
    }

    #[test]
    fn run_assert_not_zero_true() {
        let hint_code =
    "from starkware.cairo.common.math_utils import assert_integer\nassert_integer(ids.value)\nassert ids.value % PRIME != 0, f'assert_not_zero failed: {ids.value} = 0.'".as_bytes();
        let mut vm = VirtualMachine::new(
            BigInt::new(Sign::Plus, vec![1, 0, 0, 0, 0, 0, 17, 134217728]),
            Vec::new(),
            false,
        );
        //Create references
        vm.references = HashMap::from([(
            0,
            HintReference {
                register: Register::FP,
                offset1: -1,
                offset2: 0,
                inner_dereference: false,
                ap_tracking_data: None,
            },
        )]);
        vm.segments.add(&mut vm.memory, None);
        // }
        // //Initialize ap, fp
        vm.run_context.ap = MaybeRelocatable::from((1, 0));
        vm.run_context.fp = MaybeRelocatable::from((0, 1));
        //Insert ids into memory
        vm.memory
            .insert(
                &MaybeRelocatable::from((0, 0)),
                &MaybeRelocatable::from(bigint!(5)),
            )
            .unwrap();
        //Create ids
        let mut ids = HashMap::<String, BigInt>::new();
        ids.insert(String::from("value"), bigint!(0));

        assert_eq!(
            execute_hint(&mut vm, hint_code, ids, &ApTracking::new()),
            Ok(())
        );
    }

    #[test]
    fn run_assert_not_zero_false() {
        let hint_code =
    "from starkware.cairo.common.math_utils import assert_integer\nassert_integer(ids.value)\nassert ids.value % PRIME != 0, f'assert_not_zero failed: {ids.value} = 0.'".as_bytes();
        let mut vm = VirtualMachine::new(
            BigInt::new(Sign::Plus, vec![1, 0, 0, 0, 0, 0, 17, 134217728]),
            Vec::new(),
            false,
        );
        //Create references
        vm.references = HashMap::from([(
            0,
            HintReference {
                register: Register::FP,
                offset1: -1,
                offset2: 0,
                inner_dereference: false,
                ap_tracking_data: None,
            },
        )]);
        vm.segments.add(&mut vm.memory, None);
        // }
        // //Initialize ap, fp
        vm.run_context.ap = MaybeRelocatable::from((1, 0));
        vm.run_context.fp = MaybeRelocatable::from((0, 1));
        //Insert ids into memory
        vm.memory
            .insert(
                &MaybeRelocatable::from((0, 0)),
                &MaybeRelocatable::from(bigint!(0)),
            )
            .unwrap();
        //Create ids
        let mut ids = HashMap::<String, BigInt>::new();
        ids.insert(String::from("value"), bigint!(0));

        assert_eq!(
            execute_hint(&mut vm, hint_code, ids, &ApTracking::new()),
            Err(VirtualMachineError::AssertNotZero(bigint!(0), vm.prime))
        );
    }

    #[test]
    fn run_assert_not_zero_false_with_prime() {
        let hint_code =
    "from starkware.cairo.common.math_utils import assert_integer\nassert_integer(ids.value)\nassert ids.value % PRIME != 0, f'assert_not_zero failed: {ids.value} = 0.'".as_bytes();
        let mut vm = VirtualMachine::new(
            BigInt::new(Sign::Plus, vec![1, 0, 0, 0, 0, 0, 17, 134217728]),
            Vec::new(),
            false,
        );
        //Create references
        vm.references = HashMap::from([(
            0,
            HintReference {
                register: Register::FP,
                offset1: -1,
                offset2: 0,
                inner_dereference: false,
                ap_tracking_data: None,
            },
        )]);
        vm.segments.add(&mut vm.memory, None);
        // }
        // //Initialize ap, fp
        vm.run_context.ap = MaybeRelocatable::from((1, 0));
        vm.run_context.fp = MaybeRelocatable::from((0, 1));
        //Insert ids into memory
        vm.memory
            .insert(
                &MaybeRelocatable::from((0, 0)),
                &MaybeRelocatable::from(vm.prime.clone()),
            )
            .unwrap();
        //Create ids
        let mut ids = HashMap::<String, BigInt>::new();
        ids.insert(String::from("value"), bigint!(0));

        assert_eq!(
            execute_hint(&mut vm, hint_code, ids, &ApTracking::new()),
            Err(VirtualMachineError::AssertNotZero(
                vm.prime.clone(),
                vm.prime
            ))
        );
    }

    #[test]
    fn run_assert_not_zero_failed_to_get_reference() {
        let hint_code =
    "from starkware.cairo.common.math_utils import assert_integer\nassert_integer(ids.value)\nassert ids.value % PRIME != 0, f'assert_not_zero failed: {ids.value} = 0.'".as_bytes();
        let mut vm = VirtualMachine::new(
            BigInt::new(Sign::Plus, vec![1, 0, 0, 0, 0, 0, 17, 134217728]),
            Vec::new(),
            false,
        );
        //Create references
        vm.references = HashMap::from([(
            0,
            HintReference {
                register: Register::FP,
                offset1: -1,
                offset2: 0,
                inner_dereference: false,
                ap_tracking_data: None,
            },
        )]);
        vm.segments.add(&mut vm.memory, None);
        // }
        // //Initialize ap, fp
        vm.run_context.ap = MaybeRelocatable::from((1, 0));
        vm.run_context.fp = MaybeRelocatable::from((0, 1));
        //Insert ids into memory
        vm.memory
            .insert(
                &MaybeRelocatable::from((0, 0)),
                &MaybeRelocatable::from(bigint!(5)),
            )
            .unwrap();
        //Create invalid id value
        let mut ids = HashMap::<String, BigInt>::new();
        ids.insert(String::from("value"), bigint!(10));

        assert_eq!(
            execute_hint(&mut vm, hint_code, ids, &ApTracking::new()),
            Err(VirtualMachineError::FailedToGetReference(bigint!(10)))
        );
    }

    #[test]
    fn run_assert_not_zero_incorrect_id() {
        let hint_code =
    "from starkware.cairo.common.math_utils import assert_integer\nassert_integer(ids.value)\nassert ids.value % PRIME != 0, f'assert_not_zero failed: {ids.value} = 0.'".as_bytes();
        let mut vm = VirtualMachine::new(
            BigInt::new(Sign::Plus, vec![1, 0, 0, 0, 0, 0, 17, 134217728]),
            Vec::new(),
            false,
        );
        //Create references
        vm.references = HashMap::from([(
            0,
            HintReference {
                register: Register::FP,
                offset1: -1,
                offset2: 0,
                inner_dereference: false,
                ap_tracking_data: None,
            },
        )]);
        vm.segments.add(&mut vm.memory, None);
        // }
        // //Initialize ap, fp
        vm.run_context.ap = MaybeRelocatable::from((1, 0));
        vm.run_context.fp = MaybeRelocatable::from((0, 1));
        //Insert ids into memory
        vm.memory
            .insert(
                &MaybeRelocatable::from((0, 0)),
                &MaybeRelocatable::from(bigint!(0)),
            )
            .unwrap();
        //Create invalid id key
        let mut ids = HashMap::<String, BigInt>::new();
        ids.insert(String::from("incorrect_id"), bigint!(0));

        assert_eq!(
            execute_hint(&mut vm, hint_code, ids, &ApTracking::new()),
            Err(VirtualMachineError::IncorrectIds(
                vec![String::from("value")],
                vec![String::from("incorrect_id")],
            ))
        );
    }

    #[test]
    fn run_assert_not_zero_expected_integer_error() {
        let hint_code =
    "from starkware.cairo.common.math_utils import assert_integer\nassert_integer(ids.value)\nassert ids.value % PRIME != 0, f'assert_not_zero failed: {ids.value} = 0.'".as_bytes();
        let mut vm = VirtualMachine::new(
            BigInt::new(Sign::Plus, vec![1, 0, 0, 0, 0, 0, 17, 134217728]),
            Vec::new(),
            false,
        );
        vm.references = HashMap::from([(
            0,
            HintReference {
                register: Register::FP,
                offset1: -1,
                offset2: 0,
                inner_dereference: false,
                ap_tracking_data: None,
            },
        )]);
        vm.segments.add(&mut vm.memory, None);
        // }
        // //Initialize ap, fp
        vm.run_context.ap = MaybeRelocatable::from((1, 0));
        vm.run_context.fp = MaybeRelocatable::from((0, 1));
        //Insert ids into memory
        vm.memory
            .insert(
                &MaybeRelocatable::from((0, 0)),
                &MaybeRelocatable::from((0, 0)),
            )
            .unwrap();
        //Create ids
        let mut ids = HashMap::<String, BigInt>::new();
        ids.insert(String::from("value"), bigint!(0));

        assert_eq!(
            execute_hint(&mut vm, hint_code, ids, &ApTracking::new()),
            Err(VirtualMachineError::ExpectedInteger(
                MaybeRelocatable::from((0, 0))
            ))
        );
    }

    #[test]
    fn run_split_int_assertion_invalid() {
        let hint_code = "assert ids.value == 0, 'split_int(): value is out of range.'".as_bytes();
        let mut vm = VirtualMachine::new(
            BigInt::new(Sign::Plus, vec![1, 0, 0, 0, 0, 0, 17, 134217728]),
            Vec::new(),
            false,
        );
        for _ in 0..2 {
            vm.segments.add(&mut vm.memory, None);
        }
        //Initialize ap, fp
        vm.run_context.ap = MaybeRelocatable::from((1, 0));
        vm.run_context.fp = MaybeRelocatable::from((0, 1));
        //Insert ids into memory
        vm.memory
            .insert(
                &MaybeRelocatable::from((0, 0)),
                &MaybeRelocatable::from(bigint!(1)),
            )
            .unwrap();
        //Create ids
        let mut ids = HashMap::<String, BigInt>::new();
        ids.insert(String::from("value"), bigint!(0));
        //Create references
        vm.references = HashMap::from([(
            0,
            HintReference {
                register: Register::FP,
                offset1: -1,
                offset2: 0,
                inner_dereference: false,
                ap_tracking_data: None,
            },
        )]);
        //Execute the hint
        assert_eq!(
            execute_hint(&mut vm, hint_code, ids, &ApTracking::new()),
            Err(VirtualMachineError::SplitIntNotZero)
        );
    }

    #[test]
    fn run_split_int_assertion_valid() {
        let hint_code = "assert ids.value == 0, 'split_int(): value is out of range.'".as_bytes();
        let mut vm = VirtualMachine::new(
            BigInt::new(Sign::Plus, vec![1, 0, 0, 0, 0, 0, 17, 134217728]),
            Vec::new(),
            false,
        );
        for _ in 0..2 {
            vm.segments.add(&mut vm.memory, None);
        }
        //Initialize ap, fp
        vm.run_context.ap = MaybeRelocatable::from((1, 0));
        vm.run_context.fp = MaybeRelocatable::from((0, 1));
        //Insert ids into memory
        vm.memory
            .insert(
                &MaybeRelocatable::from((0, 0)),
                &MaybeRelocatable::from(bigint!(0)),
            )
            .unwrap();
        //Create ids
        let mut ids = HashMap::<String, BigInt>::new();
        ids.insert(String::from("value"), bigint!(0));
        //Create references
        vm.references = HashMap::from([(
            0,
            HintReference {
                register: Register::FP,
                offset1: -1,
                offset2: 0,
                inner_dereference: false,
                ap_tracking_data: None,
            },
        )]);
        //Execute the hint
        assert_eq!(
            execute_hint(&mut vm, hint_code, ids, &ApTracking::new()),
            Ok(())
        );
    }

    #[test]
    fn run_split_int_valid() {
        let hint_code = "memory[ids.output] = res = (int(ids.value) % PRIME) % ids.base\nassert res < ids.bound, f'split_int(): Limb {res} is out of range.'".as_bytes();
        let mut vm = VirtualMachine::new(
            BigInt::new(Sign::Plus, vec![1, 0, 0, 0, 0, 0, 17, 134217728]),
            Vec::new(),
            false,
        );
        for _ in 0..3 {
            vm.segments.add(&mut vm.memory, None);
        }
        //Initialize ap, fp
        vm.run_context.ap = MaybeRelocatable::from((1, 0));
        vm.run_context.fp = MaybeRelocatable::from((0, 4));
        //Insert ids into memory
        //ids.output
        vm.memory
            .insert(
                &MaybeRelocatable::from((0, 0)),
                &MaybeRelocatable::from((2, 0)),
            )
            .unwrap();
        //ids.value
        vm.memory
            .insert(
                &MaybeRelocatable::from((0, 1)),
                &MaybeRelocatable::from(bigint!(2)),
            )
            .unwrap();
        //ids.base
        vm.memory
            .insert(
                &MaybeRelocatable::from((0, 2)),
                &MaybeRelocatable::from(bigint!(10)),
            )
            .unwrap();
        //ids.bound
        vm.memory
            .insert(
                &MaybeRelocatable::from((0, 3)),
                &MaybeRelocatable::from(bigint!(100)),
            )
            .unwrap();
        //Create ids
        let mut ids = HashMap::<String, BigInt>::new();
        ids.insert(String::from("output"), bigint!(0));
        ids.insert(String::from("value"), bigint!(1));
        ids.insert(String::from("base"), bigint!(2));
        ids.insert(String::from("bound"), bigint!(3));
        //Create references
        vm.references = HashMap::from([
            (
                0,
                HintReference {
                    register: Register::FP,
                    offset1: -4,
                    offset2: 0,
                    inner_dereference: false,
                    ap_tracking_data: None,
                },
            ),
            (
                1,
                HintReference {
                    register: Register::FP,
                    offset1: -3,
                    offset2: 0,
                    inner_dereference: false,
                    ap_tracking_data: None,
                },
            ),
            (
                2,
                HintReference {
                    register: Register::FP,
                    offset1: -2,
                    offset2: 0,
                    inner_dereference: false,
                    ap_tracking_data: None,
                },
            ),
            (
                3,
                HintReference {
                    register: Register::FP,
                    offset1: -1,
                    offset2: 0,
                    inner_dereference: false,
                    ap_tracking_data: None,
                },
            ),
        ]);
        //Execute the hint
        assert_eq!(
            execute_hint(&mut vm, hint_code, ids, &ApTracking::new()),
            Ok(())
        );
        assert_eq!(
            vm.memory.get(&MaybeRelocatable::from((2, 0))),
            Ok(Some(&MaybeRelocatable::from(bigint!(2))))
        );
    }

    #[test]
    fn run_split_int_invalid() {
        let hint_code = "memory[ids.output] = res = (int(ids.value) % PRIME) % ids.base\nassert res < ids.bound, f'split_int(): Limb {res} is out of range.'".as_bytes();
        let mut vm = VirtualMachine::new(
            BigInt::new(Sign::Plus, vec![1, 0, 0, 0, 0, 0, 17, 134217728]),
            Vec::new(),
            false,
        );
        for _ in 0..3 {
            vm.segments.add(&mut vm.memory, None);
        }
        //Initialize ap, fp
        vm.run_context.ap = MaybeRelocatable::from((1, 0));
        vm.run_context.fp = MaybeRelocatable::from((0, 4));
        //Insert ids into memory
        //ids.output
        vm.memory
            .insert(
                &MaybeRelocatable::from((0, 0)),
                &MaybeRelocatable::from((2, 0)),
            )
            .unwrap();
        //ids.value
        vm.memory
            .insert(
                &MaybeRelocatable::from((0, 1)),
                &MaybeRelocatable::from(bigint!(100)),
            )
            .unwrap();
        //ids.base
        vm.memory
            .insert(
                &MaybeRelocatable::from((0, 2)),
                &MaybeRelocatable::from(bigint!(10000)),
            )
            .unwrap();
        //ids.bound
        vm.memory
            .insert(
                &MaybeRelocatable::from((0, 3)),
                &MaybeRelocatable::from(bigint!(10)),
            )
            .unwrap();
        //Create ids
        let mut ids = HashMap::<String, BigInt>::new();
        ids.insert(String::from("output"), bigint!(0));
        ids.insert(String::from("value"), bigint!(1));
        ids.insert(String::from("base"), bigint!(2));
        ids.insert(String::from("bound"), bigint!(3));
        //Create references
        vm.references = HashMap::from([
            (
                0,
                HintReference {
                    register: Register::FP,
                    offset1: -4,
                    offset2: 0,
                    inner_dereference: false,
                    ap_tracking_data: None,
                },
            ),
            (
                1,
                HintReference {
                    register: Register::FP,
                    offset1: -3,
                    offset2: 0,
                    inner_dereference: false,
                    ap_tracking_data: None,
                },
            ),
            (
                2,
                HintReference {
                    register: Register::FP,
                    offset1: -2,
                    offset2: 0,
                    inner_dereference: false,
                    ap_tracking_data: None,
                },
            ),
            (
                3,
                HintReference {
                    register: Register::FP,
                    offset1: -1,
                    offset2: 0,
                    inner_dereference: false,
                    ap_tracking_data: None,
                },
            ),
        ]);
        //Execute the hint
        assert_eq!(
            execute_hint(&mut vm, hint_code, ids, &ApTracking::new()),
            Err(VirtualMachineError::SplitIntLimbOutOfRange(bigint!(100)))
        );
    }

    #[test]
    fn run_is_positive_hint_true() {
        let hint_code =
        "from starkware.cairo.common.math_utils import is_positive\nids.is_positive = 1 if is_positive(\n    value=ids.value, prime=PRIME, rc_bound=range_check_builtin.bound) else 0"
        .as_bytes();
        let mut vm = VirtualMachine::new(
            BigInt::new(Sign::Plus, vec![1, 0, 0, 0, 0, 0, 17, 134217728]),
            vec![(
                "range_check".to_string(),
                Box::new(RangeCheckBuiltinRunner::new(true, bigint!(8), 8)),
            )],
            false,
        );
        for _ in 0..2 {
            vm.segments.add(&mut vm.memory, None);
        }
        //Initialize fp
        vm.run_context.fp = MaybeRelocatable::from((0, 2));
        //Insert ids.value into memory
        vm.memory
            .insert(
                &MaybeRelocatable::from((0, 0)),
                &MaybeRelocatable::from(bigint!(250)),
            )
            .unwrap();
        //Dont insert ids.is_positive as we need to modify it inside the hint
        //Create ids
        let mut ids = HashMap::<String, BigInt>::new();
        ids.insert(String::from("value"), bigint!(0));
        ids.insert(String::from("is_positive"), bigint!(1));
        //Create references
        vm.references = HashMap::from([
            (
                0,
                HintReference {
                    register: Register::FP,
                    offset1: -2,
                    offset2: 0,
                    inner_dereference: false,
                    ap_tracking_data: None,
                },
            ),
            (
                1,
                HintReference {
                    register: Register::FP,
                    offset1: -1,
                    offset2: 0,
                    inner_dereference: false,
                    ap_tracking_data: None,
                },
            ),
        ]);
        //Execute the hint
        execute_hint(&mut vm, hint_code, ids, &ApTracking::new())
            .expect("Error while executing hint");
        //Check that is_positive now contains 1 (true)
        assert_eq!(
            vm.memory.get(&MaybeRelocatable::from((0, 1))),
            Ok(Some(&MaybeRelocatable::from(bigint!(1))))
        );
    }

    #[test]
    fn run_is_positive_hint_false() {
        let hint_code =
        "from starkware.cairo.common.math_utils import is_positive\nids.is_positive = 1 if is_positive(\n    value=ids.value, prime=PRIME, rc_bound=range_check_builtin.bound) else 0"
        .as_bytes();
        let mut vm = VirtualMachine::new(
            BigInt::new(Sign::Plus, vec![1, 0, 0, 0, 0, 0, 17, 134217728]),
            vec![(
                "range_check".to_string(),
                Box::new(RangeCheckBuiltinRunner::new(true, bigint!(8), 8)),
            )],
            false,
        );
        for _ in 0..2 {
            vm.segments.add(&mut vm.memory, None);
        }
        //Initialize fp
        vm.run_context.fp = MaybeRelocatable::from((0, 2));
        //Insert ids.value into memory
        vm.memory
            .insert(
                &MaybeRelocatable::from((0, 0)),
                &MaybeRelocatable::from(bigint!(-250)),
            )
            .unwrap();
        //Dont insert ids.is_positive as we need to modify it inside the hint
        //Create ids
        let mut ids = HashMap::<String, BigInt>::new();
        ids.insert(String::from("value"), bigint!(0));
        ids.insert(String::from("is_positive"), bigint!(1));
        //Create references
        vm.references = HashMap::from([
            (
                0,
                HintReference {
                    register: Register::FP,
                    offset1: -2,
                    offset2: 0,
                    inner_dereference: false,
                    ap_tracking_data: None,
                },
            ),
            (
                1,
                HintReference {
                    register: Register::FP,
                    offset1: -1,
                    offset2: 0,
                    inner_dereference: false,
                    ap_tracking_data: None,
                },
            ),
        ]);
        //Execute the hint
        execute_hint(&mut vm, hint_code, ids, &ApTracking::new())
            .expect("Error while executing hint");
        //Check that is_positive now contains 0 (false)
        assert_eq!(
            vm.memory.get(&MaybeRelocatable::from((0, 1))),
            Ok(Some(&MaybeRelocatable::from(bigint!(0))))
        );
    }

    #[test]
    fn run_is_positive_hint_outside_valid_range() {
        let hint_code =
        "from starkware.cairo.common.math_utils import is_positive\nids.is_positive = 1 if is_positive(\n    value=ids.value, prime=PRIME, rc_bound=range_check_builtin.bound) else 0"
        .as_bytes();
        let mut vm = VirtualMachine::new(
            BigInt::new(Sign::Plus, vec![1, 0, 0, 0, 0, 0, 17, 134217728]),
            vec![(
                "range_check".to_string(),
                Box::new(RangeCheckBuiltinRunner::new(true, bigint!(8), 8)),
            )],
            false,
        );
        for _ in 0..2 {
            vm.segments.add(&mut vm.memory, None);
        }
        //Initialize fp
        vm.run_context.fp = MaybeRelocatable::from((0, 2));
        //Insert ids.value into memory
        vm.memory
            .insert(
                &MaybeRelocatable::from((0, 0)),
                &MaybeRelocatable::from(BigInt::new(
                    Sign::Plus,
                    vec![1, 0, 0, 0, 0, 0, 17, 134217727],
                )),
            )
            .unwrap();
        //Dont insert ids.is_positive as we need to modify it inside the hint
        //Create ids
        let mut ids = HashMap::<String, BigInt>::new();
        ids.insert(String::from("value"), bigint!(0));
        ids.insert(String::from("is_positive"), bigint!(1));
        //Create references
        vm.references = HashMap::from([
            (
                0,
                HintReference {
                    register: Register::FP,
                    offset1: -2,
                    offset2: 0,
                    inner_dereference: false,
                    ap_tracking_data: None,
                },
            ),
            (
                1,
                HintReference {
                    register: Register::FP,
                    offset1: -1,
                    offset2: 0,
                    inner_dereference: false,
                    ap_tracking_data: None,
                },
            ),
        ]);
        //Execute the hint
        assert_eq!(
            execute_hint(&mut vm, hint_code, ids, &ApTracking::new()),
            Err(VirtualMachineError::ValueOutsideValidRange(as_int(
                &BigInt::new(Sign::Plus, vec![1, 0, 0, 0, 0, 0, 17, 134217727]),
                &vm.prime
            )))
        );
    }

    #[test]
    fn run_is_positive_hint_is_positive_not_empty() {
        let hint_code ="from starkware.cairo.common.math_utils import is_positive\nids.is_positive = 1 if is_positive(\n    value=ids.value, prime=PRIME, rc_bound=range_check_builtin.bound) else 0"
        .as_bytes();
        let mut vm = VirtualMachine::new(
            BigInt::new(Sign::Plus, vec![1, 0, 0, 0, 0, 0, 17, 134217728]),
            vec![(
                "range_check".to_string(),
                Box::new(RangeCheckBuiltinRunner::new(true, bigint!(8), 8)),
            )],
            false,
        );
        for _ in 0..2 {
            vm.segments.add(&mut vm.memory, None);
        }
        //Initialize fp
        vm.run_context.fp = MaybeRelocatable::from((0, 2));
        //Insert ids.value into memory
        vm.memory
            .insert(
                &MaybeRelocatable::from((0, 0)),
                &MaybeRelocatable::from(bigint!(2)),
            )
            .unwrap();
        //Insert ids.is_positive into memory
        vm.memory
            .insert(
                &MaybeRelocatable::from((0, 1)),
                &MaybeRelocatable::from(bigint!(4)),
            )
            .unwrap();
        //Create ids
        let mut ids = HashMap::<String, BigInt>::new();
        ids.insert(String::from("value"), bigint!(0));
        ids.insert(String::from("is_positive"), bigint!(1));
        //Create references
        vm.references = HashMap::from([
            (
                0,
                HintReference {
                    register: Register::FP,
                    offset1: -2,
                    offset2: 0,
                    inner_dereference: false,
                    ap_tracking_data: None,
                },
            ),
            (
                1,
                HintReference {
                    register: Register::FP,
                    offset1: -1,
                    offset2: 0,
                    inner_dereference: false,
                    ap_tracking_data: None,
                },
            ),
        ]);
        //Execute the hint
        assert_eq!(
            execute_hint(&mut vm, hint_code, ids, &ApTracking::new()),
            Err(VirtualMachineError::MemoryError(
                MemoryError::InconsistentMemory(
                    MaybeRelocatable::from((0, 1)),
                    MaybeRelocatable::from(bigint!(4)),
                    MaybeRelocatable::from(bigint!(1))
                )
            ))
        );
    }

    #[test]
    fn run_sqrt_valid() {
        let hint_code = "from starkware.python.math_utils import isqrt\nvalue = ids.value % PRIME\nassert value < 2 ** 250, f\"value={value} is outside of the range [0, 2**250).\"\nassert 2 ** 250 < PRIME\nids.root = isqrt(value)"
            .as_bytes();
        let mut vm = VirtualMachine::new(
            BigInt::new(Sign::Plus, vec![1, 0, 0, 0, 0, 0, 17, 134217728]),
            Vec::new(),
            false,
        );
        for _ in 0..2 {
            vm.segments.add(&mut vm.memory, None);
        }
        //Initialize fp
        vm.run_context.fp = MaybeRelocatable::from((0, 2));
        //Insert ids.value into memory
        vm.memory
            .insert(
                &MaybeRelocatable::from((0, 0)),
                &MaybeRelocatable::from(bigint!(81)),
            )
            .unwrap();
        //Create ids
        let mut ids = HashMap::<String, BigInt>::new();
        ids.insert(String::from("value"), bigint!(0));
        ids.insert(String::from("root"), bigint!(1));
        //Create references
        vm.references = HashMap::from([
            (
                0,
                HintReference {
                    register: Register::FP,
                    offset1: -2,
                    offset2: 0,
                    inner_dereference: false,
                    ap_tracking_data: None,
                },
            ),
            (
                1,
                HintReference {
                    register: Register::FP,
                    offset1: -1,
                    offset2: 0,
                    inner_dereference: false,
                    ap_tracking_data: None,
                },
            ),
        ]);
        //Execute the hint
        assert_eq!(
            execute_hint(&mut vm, hint_code, ids, &ApTracking::new()),
            Ok(())
        );
        //Check that root (0,1) has the square root of 81
        assert_eq!(
            vm.memory.get(&MaybeRelocatable::from((0, 1))),
            Ok(Some(&MaybeRelocatable::from(bigint!(9))))
        );
    }

    #[test]
    fn run_sqrt_invalid_negative_number() {
        let hint_code = "from starkware.python.math_utils import isqrt\nvalue = ids.value % PRIME\nassert value < 2 ** 250, f\"value={value} is outside of the range [0, 2**250).\"\nassert 2 ** 250 < PRIME\nids.root = isqrt(value)"
            .as_bytes();
        let mut vm = VirtualMachine::new(
            BigInt::new(Sign::Plus, vec![1, 0, 0, 0, 0, 0, 17, 134217728]),
            Vec::new(),
            false,
        );
        for _ in 0..2 {
            vm.segments.add(&mut vm.memory, None);
        }
        //Initialize fp
        vm.run_context.fp = MaybeRelocatable::from((0, 2));
        //Insert ids.value into memory
        vm.memory
            .insert(
                &MaybeRelocatable::from((0, 0)),
                &MaybeRelocatable::from(bigint!(-81)),
            )
            .unwrap();
        //Create ids
        let mut ids = HashMap::<String, BigInt>::new();
        ids.insert(String::from("value"), bigint!(0));
        ids.insert(String::from("root"), bigint!(1));
        //Create references
        vm.references = HashMap::from([
            (
                0,
                HintReference {
                    register: Register::FP,
                    offset1: -2,
                    offset2: 0,
                    inner_dereference: false,
                    ap_tracking_data: None,
                },
            ),
            (
                1,
                HintReference {
                    register: Register::FP,
                    offset1: -1,
                    offset2: 0,
                    inner_dereference: false,
                    ap_tracking_data: None,
                },
            ),
        ]);
        //Execute the hint
        assert_eq!(
            execute_hint(&mut vm, hint_code, ids, &ApTracking::new()),
            Err(VirtualMachineError::ValueOutside250BitRange(bigint_str!(
                b"3618502788666131213697322783095070105623107215331596699973092056135872020400"
            )))
        );
    }

    #[test]
    fn run_sqrt_invalid_mismatched_root() {
        let hint_code = "from starkware.python.math_utils import isqrt\nvalue = ids.value % PRIME\nassert value < 2 ** 250, f\"value={value} is outside of the range [0, 2**250).\"\nassert 2 ** 250 < PRIME\nids.root = isqrt(value)"
            .as_bytes();
        let mut vm = VirtualMachine::new(
            BigInt::new(Sign::Plus, vec![1, 0, 0, 0, 0, 0, 17, 134217728]),
            Vec::new(),
            false,
        );
        for _ in 0..2 {
            vm.segments.add(&mut vm.memory, None);
        }
        //Initialize fp
        vm.run_context.fp = MaybeRelocatable::from((0, 2));
        //Insert ids.value into memory
        vm.memory
            .insert(
                &MaybeRelocatable::from((0, 0)),
                &MaybeRelocatable::from(bigint!(81)),
            )
            .unwrap();
        //Insert ids.root into memory
        vm.memory
            .insert(
                &MaybeRelocatable::from((0, 1)),
                &MaybeRelocatable::from(bigint!(7)),
            )
            .unwrap();
        //Create ids
        let mut ids = HashMap::<String, BigInt>::new();
        ids.insert(String::from("value"), bigint!(0));
        ids.insert(String::from("root"), bigint!(1));
        //Create references
        vm.references = HashMap::from([
            (
                0,
                HintReference {
                    register: Register::FP,
                    offset1: -2,
                    offset2: 0,
                    inner_dereference: false,
                    ap_tracking_data: None,
                },
            ),
            (
                1,
                HintReference {
                    register: Register::FP,
                    offset1: -1,
                    offset2: 0,
                    inner_dereference: false,
                    ap_tracking_data: None,
                },
            ),
        ]);
        //Execute the hint
        assert_eq!(
            execute_hint(&mut vm, hint_code, ids, &ApTracking::new()),
            Err(VirtualMachineError::MemoryError(
                MemoryError::InconsistentMemory(
                    MaybeRelocatable::from((0, 1)),
                    MaybeRelocatable::from(bigint!(7)),
                    MaybeRelocatable::from(bigint!(9))
                )
            ))
        );
    }

    #[test]
    fn unsigned_div_rem_success() {
        let hint_code = "from starkware.cairo.common.math_utils import assert_integer\nassert_integer(ids.div)\nassert 0 < ids.div <= PRIME // range_check_builtin.bound, \\\n    f'div={hex(ids.div)} is out of the valid range.'\nids.q, ids.r = divmod(ids.value, ids.div)".as_bytes();
        let mut vm = VirtualMachine::new(
            BigInt::new(Sign::Plus, vec![1, 0, 0, 0, 0, 0, 17, 134217728]),
            vec![(
                "range_check".to_string(),
                Box::new(RangeCheckBuiltinRunner::new(true, bigint!(8), 8)),
            )],
            false,
        );
        for _ in 0..3 {
            vm.segments.add(&mut vm.memory, None);
        }
        //Initialize fp
        vm.run_context.ap = MaybeRelocatable::from((1, 0));
        vm.run_context.fp = MaybeRelocatable::from((0, 4));
        //Insert ids into memory
        vm.memory
            .insert(
                &MaybeRelocatable::from((0, 2)),
                &MaybeRelocatable::from(bigint!(5)),
            )
            .expect("Unexpected memory insert fail");
        vm.memory
            .insert(
                &MaybeRelocatable::from((0, 3)),
                &MaybeRelocatable::from(bigint!(7)),
            )
            .expect("Unexpected memory insert fail");
        //Create ids
        let mut ids = HashMap::<String, BigInt>::new();
        ids.insert(String::from("r"), bigint!(0));
        ids.insert(String::from("q"), bigint!(1));
        ids.insert(String::from("div"), bigint!(2));
        ids.insert(String::from("value"), bigint!(3));
        //Create references
        vm.references = HashMap::from([
            (
                0,
                HintReference {
                    register: Register::FP,
                    offset1: -4,
                    offset2: 0,
                    inner_dereference: false,
                    ap_tracking_data: None,
                },
            ),
            (
                1,
                HintReference {
                    register: Register::FP,
                    offset1: -3,
                    offset2: 0,
                    inner_dereference: false,
                    ap_tracking_data: None,
                },
            ),
            (
                2,
                HintReference {
                    register: Register::FP,
                    offset1: -2,
                    offset2: 0,
                    inner_dereference: false,
                    ap_tracking_data: None,
                },
            ),
            (
                3,
                HintReference {
                    register: Register::FP,
                    offset1: -1,
                    offset2: 0,
                    inner_dereference: false,
                    ap_tracking_data: None,
                },
            ),
        ]);
        //Execute the hint
        assert!(execute_hint(&mut vm, hint_code, ids, &ApTracking::new()).is_ok());
        assert_eq!(
            vm.memory.get(&MaybeRelocatable::from((0, 0))),
            Ok(Some(&MaybeRelocatable::from(bigint!(2))))
        );
        assert_eq!(
            vm.memory.get(&MaybeRelocatable::from((0, 1))),
            Ok(Some(&MaybeRelocatable::from(bigint!(1))))
        );
    }

    #[test]
    fn unsigned_div_rem_out_of_range() {
        let hint_code = "from starkware.cairo.common.math_utils import assert_integer\nassert_integer(ids.div)\nassert 0 < ids.div <= PRIME // range_check_builtin.bound, \\\n    f'div={hex(ids.div)} is out of the valid range.'\nids.q, ids.r = divmod(ids.value, ids.div)".as_bytes();
        let mut vm = VirtualMachine::new(
            BigInt::new(Sign::Plus, vec![1, 0, 0, 0, 0, 0, 17, 134217728]),
            vec![(
                "range_check".to_string(),
                Box::new(RangeCheckBuiltinRunner::new(true, bigint!(8), 8)),
            )],
            false,
        );
        for _ in 0..3 {
            vm.segments.add(&mut vm.memory, None);
        }
        //Initialize fp
        vm.run_context.ap = MaybeRelocatable::from((1, 0));
        vm.run_context.fp = MaybeRelocatable::from((0, 4));
        //Insert ids into memory
        vm.memory
            .insert(
                &MaybeRelocatable::from((0, 2)),
                &MaybeRelocatable::from(bigint!(-5)),
            )
            .expect("Unexpected memory insert fail");
        vm.memory
            .insert(
                &MaybeRelocatable::from((0, 3)),
                &MaybeRelocatable::from(bigint!(7)),
            )
            .expect("Unexpected memory insert fail");
        //Create ids
        let mut ids = HashMap::<String, BigInt>::new();
        ids.insert(String::from("r"), bigint!(0));
        ids.insert(String::from("q"), bigint!(1));
        ids.insert(String::from("div"), bigint!(2));
        ids.insert(String::from("value"), bigint!(3));
        //Create references
        vm.references = HashMap::from([
            (
                0,
                HintReference {
                    register: Register::FP,
                    offset1: -4,
                    offset2: 0,
                    inner_dereference: false,
                    ap_tracking_data: None,
                },
            ),
            (
                1,
                HintReference {
                    register: Register::FP,
                    offset1: -3,
                    offset2: 0,
                    inner_dereference: false,
                    ap_tracking_data: None,
                },
            ),
            (
                2,
                HintReference {
                    register: Register::FP,
                    offset1: -2,
                    offset2: 0,
                    inner_dereference: false,
                    ap_tracking_data: None,
                },
            ),
            (
                3,
                HintReference {
                    register: Register::FP,
                    offset1: -1,
                    offset2: 0,
                    inner_dereference: false,
                    ap_tracking_data: None,
                },
            ),
        ]);
        //Execute the hint
        assert_eq!(
            execute_hint(&mut vm, hint_code, ids, &ApTracking::new()),
            Err(VirtualMachineError::OutOfValidRange(
                bigint!(-5),
                bigint_str!(b"10633823966279327296825105735305134080")
            ))
        )
    }

    #[test]
    fn unsigned_div_rem_no_range_check_builtin() {
        let hint_code = "from starkware.cairo.common.math_utils import assert_integer\nassert_integer(ids.div)\nassert 0 < ids.div <= PRIME // range_check_builtin.bound, \\\n    f'div={hex(ids.div)} is out of the valid range.'\nids.q, ids.r = divmod(ids.value, ids.div)".as_bytes();
        let mut vm = VirtualMachine::new(
            BigInt::new(Sign::Plus, vec![1, 0, 0, 0, 0, 0, 17, 134217728]),
            Vec::new(),
            false,
        );
        for _ in 0..3 {
            vm.segments.add(&mut vm.memory, None);
        }
        //Initialize fp
        vm.run_context.ap = MaybeRelocatable::from((1, 0));
        vm.run_context.fp = MaybeRelocatable::from((0, 4));
        //Insert ids into memory
        vm.memory
            .insert(
                &MaybeRelocatable::from((0, 2)),
                &MaybeRelocatable::from(bigint!(5)),
            )
            .expect("Unexpected memory insert fail");
        vm.memory
            .insert(
                &MaybeRelocatable::from((0, 3)),
                &MaybeRelocatable::from(bigint!(7)),
            )
            .expect("Unexpected memory insert fail");
        //Create ids
        let mut ids = HashMap::<String, BigInt>::new();
        ids.insert(String::from("r"), bigint!(0));
        ids.insert(String::from("q"), bigint!(1));
        ids.insert(String::from("div"), bigint!(2));
        ids.insert(String::from("value"), bigint!(3));
        //Create references
        vm.references = HashMap::from([
            (
                0,
                HintReference {
                    register: Register::FP,
                    offset1: -4,
                    offset2: 0,
                    inner_dereference: false,
                    ap_tracking_data: None,
                },
            ),
            (
                1,
                HintReference {
                    register: Register::FP,
                    offset1: -3,
                    offset2: 0,
                    inner_dereference: false,
                    ap_tracking_data: None,
                },
            ),
            (
                2,
                HintReference {
                    register: Register::FP,
                    offset1: -2,
                    offset2: 0,
                    inner_dereference: false,
                    ap_tracking_data: None,
                },
            ),
            (
                3,
                HintReference {
                    register: Register::FP,
                    offset1: -1,
                    offset2: 0,
                    inner_dereference: false,
                    ap_tracking_data: None,
                },
            ),
        ]);

        assert_eq!(
            execute_hint(&mut vm, &hint_code, ids, &ApTracking::new()),
            Err(VirtualMachineError::NoRangeCheckBuiltin)
        );
    }

    #[test]
    fn unsigned_div_rem_inconsitent_memory() {
        let hint_code = "from starkware.cairo.common.math_utils import assert_integer\nassert_integer(ids.div)\nassert 0 < ids.div <= PRIME // range_check_builtin.bound, \\\n    f'div={hex(ids.div)} is out of the valid range.'\nids.q, ids.r = divmod(ids.value, ids.div)".as_bytes();
        let mut vm = VirtualMachine::new(
            BigInt::new(Sign::Plus, vec![1, 0, 0, 0, 0, 0, 17, 134217728]),
            vec![(
                "range_check".to_string(),
                Box::new(RangeCheckBuiltinRunner::new(true, bigint!(8), 8)),
            )],
            false,
        );
        for _ in 0..3 {
            vm.segments.add(&mut vm.memory, None);
        }
        //Initialize fp
        vm.run_context.ap = MaybeRelocatable::from((1, 0));
        vm.run_context.fp = MaybeRelocatable::from((0, 4));
        //Insert ids into memory
        vm.memory
            .insert(
                &MaybeRelocatable::from((0, 0)),
                &MaybeRelocatable::from(bigint!(5)),
            )
            .expect("unexpected memory insert fail");
        vm.memory
            .insert(
                &MaybeRelocatable::from((0, 2)),
                &MaybeRelocatable::from(bigint!(5)),
            )
            .expect("unexpected memory insert fail");
        vm.memory
            .insert(
                &MaybeRelocatable::from((0, 3)),
                &MaybeRelocatable::from(bigint!(7)),
            )
            .expect("Unexpected memory insert fail");
        //Create ids
        let mut ids = HashMap::<String, BigInt>::new();
        ids.insert(String::from("r"), bigint!(0));
        ids.insert(String::from("q"), bigint!(1));
        ids.insert(String::from("div"), bigint!(2));
        ids.insert(String::from("value"), bigint!(3));
        //Create references
        vm.references = HashMap::from([
            (
                0,
                HintReference {
                    register: Register::FP,
                    offset1: -4,
                    offset2: 0,
                    inner_dereference: false,
                    ap_tracking_data: None,
                },
            ),
            (
                1,
                HintReference {
                    register: Register::FP,
                    offset1: -3,
                    offset2: 0,
                    inner_dereference: false,
                    ap_tracking_data: None,
                },
            ),
            (
                2,
                HintReference {
                    register: Register::FP,
                    offset1: -2,
                    offset2: 0,
                    inner_dereference: false,
                    ap_tracking_data: None,
                },
            ),
            (
                3,
                HintReference {
                    register: Register::FP,
                    offset1: -1,
                    offset2: 0,
                    inner_dereference: false,
                    ap_tracking_data: None,
                },
            ),
        ]);
        //Execute the hint
        assert_eq!(
            execute_hint(&mut vm, hint_code, ids, &ApTracking::new()),
            Err(VirtualMachineError::MemoryError(
                MemoryError::InconsistentMemory(
                    MaybeRelocatable::from((0, 0)),
                    MaybeRelocatable::Int(bigint!(5)),
                    MaybeRelocatable::Int(bigint!(2))
                )
            ))
        );
    }

    #[test]
    fn unsigned_div_rem_incorrect_ids() {
        let hint_code = "from starkware.cairo.common.math_utils import assert_integer\nassert_integer(ids.div)\nassert 0 < ids.div <= PRIME // range_check_builtin.bound, \\\n    f'div={hex(ids.div)} is out of the valid range.'\nids.q, ids.r = divmod(ids.value, ids.div)".as_bytes();
        let mut vm = VirtualMachine::new(
            BigInt::new(Sign::Plus, vec![1, 0, 0, 0, 0, 0, 17, 134217728]),
            vec![(
                "range_check".to_string(),
                Box::new(RangeCheckBuiltinRunner::new(true, bigint!(8), 8)),
            )],
            false,
        );
        for _ in 0..3 {
            vm.segments.add(&mut vm.memory, None);
        }
        //Initialize fp
        vm.run_context.ap = MaybeRelocatable::from((1, 0));
        vm.run_context.fp = MaybeRelocatable::from((0, 4));
        //Insert ids into memory
        vm.memory
            .insert(
                &MaybeRelocatable::from((0, 2)),
                &MaybeRelocatable::from(bigint!(5)),
            )
            .expect("Unexpected memory insert fail");
        vm.memory
            .insert(
                &MaybeRelocatable::from((0, 3)),
                &MaybeRelocatable::from(bigint!(7)),
            )
            .expect("Unexpected memory insert fail");
        //Create ids
        let mut ids = HashMap::<String, BigInt>::new();
        ids.insert(String::from("a"), bigint!(0));
        ids.insert(String::from("b"), bigint!(1));
        ids.insert(String::from("iv"), bigint!(2));
        ids.insert(String::from("vlue"), bigint!(3));
        //Create references
        vm.references = HashMap::from([
            (
                0,
                HintReference {
                    register: Register::FP,
                    offset1: -4,
                    offset2: 0,
                    inner_dereference: false,
                    ap_tracking_data: None,
                },
            ),
            (
                1,
                HintReference {
                    register: Register::FP,
                    offset1: -3,
                    offset2: 0,
                    inner_dereference: false,
                    ap_tracking_data: None,
                },
            ),
            (
                2,
                HintReference {
                    register: Register::FP,
                    offset1: -2,
                    offset2: 0,
                    inner_dereference: false,
                    ap_tracking_data: None,
                },
            ),
            (
                3,
                HintReference {
                    register: Register::FP,
                    offset1: -1,
                    offset2: 0,
                    inner_dereference: false,
                    ap_tracking_data: None,
                },
            ),
        ]);
        //Execute the hint
        assert!(matches!(
            execute_hint(&mut vm, &hint_code, ids, &ApTracking::new()),
            Err(VirtualMachineError::IncorrectIds(_, _))
        ))
    }

    #[test]
    fn signed_div_rem_success() {
        let hint_code = "from starkware.cairo.common.math_utils import as_int, assert_integer\n\nassert_integer(ids.div)\nassert 0 < ids.div <= PRIME // range_check_builtin.bound, \\\n    f'div={hex(ids.div)} is out of the valid range.'\n\nassert_integer(ids.bound)\nassert ids.bound <= range_check_builtin.bound // 2, \\\n    f'bound={hex(ids.bound)} is out of the valid range.'\n\nint_value = as_int(ids.value, PRIME)\nq, ids.r = divmod(int_value, ids.div)\n\nassert -ids.bound <= q < ids.bound, \\\n    f'{int_value} / {ids.div} = {q} is out of the range [{-ids.bound}, {ids.bound}).'\n\nids.biased_q = q + ids.bound".as_bytes();
        let mut vm = VirtualMachine::new(
            BigInt::new(Sign::Plus, vec![1, 0, 0, 0, 0, 0, 17, 134217728]),
            vec![(
                "range_check".to_string(),
                Box::new(RangeCheckBuiltinRunner::new(true, bigint!(8), 8)),
            )],
            false,
        );
        for _ in 0..5 {
            vm.segments.add(&mut vm.memory, None);
        }
        //Initialize fp
        vm.run_context.ap = MaybeRelocatable::from((1, 0));
        vm.run_context.fp = MaybeRelocatable::from((0, 6));
        //Insert ids into memory
        vm.memory
            .insert(
                &MaybeRelocatable::from((0, 3)),
                &MaybeRelocatable::from(bigint!(5)),
            )
            .expect("Unexpected memory insert fail");
        vm.memory
            .insert(
                &MaybeRelocatable::from((0, 4)),
                &MaybeRelocatable::from(bigint!(10)),
            )
            .expect("Unexpected memory insert fail");
        vm.memory
            .insert(
                &MaybeRelocatable::from((0, 5)),
                &MaybeRelocatable::from(bigint!(29)),
            )
            .expect("Unexpected memory insert fail");
        //Create ids
        let mut ids = HashMap::<String, BigInt>::new();
        ids.insert(String::from("r"), bigint!(0));
        ids.insert(String::from("biased_q"), bigint!(1));
        ids.insert(String::from("range_check_ptr"), bigint!(2));
        ids.insert(String::from("div"), bigint!(3));
        ids.insert(String::from("value"), bigint!(4));
        ids.insert(String::from("bound"), bigint!(5));
        //Create references
        vm.references = HashMap::from([
            (
                0,
                HintReference {
                    register: Register::FP,
                    offset1: -6,
                    offset2: 0,
                    inner_dereference: false,
                    ap_tracking_data: None,
                },
            ),
            (
                1,
                HintReference {
                    register: Register::FP,
                    offset1: -5,
                    offset2: 0,
                    inner_dereference: false,
                    ap_tracking_data: None,
                },
            ),
            (
                2,
                HintReference {
                    register: Register::FP,
                    offset1: -4,
                    offset2: 0,
                    inner_dereference: false,
                    ap_tracking_data: None,
                },
            ),
            (
                3,
                HintReference {
                    register: Register::FP,
                    offset1: -3,
                    offset2: 0,
                    inner_dereference: false,
                    ap_tracking_data: None,
                },
            ),
            (
                4,
                HintReference {
                    register: Register::FP,
                    offset1: -2,
                    offset2: 0,
                    inner_dereference: false,
                    ap_tracking_data: None,
                },
            ),
            (
                5,
                HintReference {
                    register: Register::FP,
                    offset1: -1,
                    offset2: 0,
                    inner_dereference: false,
                    ap_tracking_data: None,
                },
            ),
        ]);
        //Execute the hint
        assert!(execute_hint(&mut vm, hint_code, ids, &ApTracking::new()).is_ok());
        assert_eq!(
            vm.memory.get(&MaybeRelocatable::from((0, 0))),
            Ok(Some(&MaybeRelocatable::from(bigint!(0))))
        );
        assert_eq!(
            vm.memory.get(&MaybeRelocatable::from((0, 1))),
            Ok(Some(&MaybeRelocatable::from(bigint!(31))))
        );
    }

    #[test]
    fn signed_div_rem_negative_quotient() {
        let hint_code = "from starkware.cairo.common.math_utils import as_int, assert_integer\n\nassert_integer(ids.div)\nassert 0 < ids.div <= PRIME // range_check_builtin.bound, \\\n    f'div={hex(ids.div)} is out of the valid range.'\n\nassert_integer(ids.bound)\nassert ids.bound <= range_check_builtin.bound // 2, \\\n    f'bound={hex(ids.bound)} is out of the valid range.'\n\nint_value = as_int(ids.value, PRIME)\nq, ids.r = divmod(int_value, ids.div)\n\nassert -ids.bound <= q < ids.bound, \\\n    f'{int_value} / {ids.div} = {q} is out of the range [{-ids.bound}, {ids.bound}).'\n\nids.biased_q = q + ids.bound".as_bytes();
        let mut vm = VirtualMachine::new(
            BigInt::new(Sign::Plus, vec![1, 0, 0, 0, 0, 0, 17, 134217728]),
            vec![(
                "range_check".to_string(),
                Box::new(RangeCheckBuiltinRunner::new(true, bigint!(8), 8)),
            )],
            false,
        );
        for _ in 0..5 {
            vm.segments.add(&mut vm.memory, None);
        }
        //Initialize fp
        vm.run_context.ap = MaybeRelocatable::from((1, 0));
        vm.run_context.fp = MaybeRelocatable::from((0, 6));
        //Insert ids into memory
        vm.memory
            .insert(
                &MaybeRelocatable::from((0, 3)),
                &MaybeRelocatable::from(bigint!(7)),
            )
            .expect("Unexpected memory insert fail");
        vm.memory
            .insert(
                &MaybeRelocatable::from((0, 4)),
                &MaybeRelocatable::from(bigint!(-10)),
            )
            .expect("Unexpected memory insert fail");
        vm.memory
            .insert(
                &MaybeRelocatable::from((0, 5)),
                &MaybeRelocatable::from(bigint!(29)),
            )
            .expect("Unexpected memory insert fail");
        //Create ids
        let mut ids = HashMap::<String, BigInt>::new();
        ids.insert(String::from("r"), bigint!(0));
        ids.insert(String::from("biased_q"), bigint!(1));
        ids.insert(String::from("range_check_ptr"), bigint!(2));
        ids.insert(String::from("div"), bigint!(3));
        ids.insert(String::from("value"), bigint!(4));
        ids.insert(String::from("bound"), bigint!(5));
        //Create references
        vm.references = HashMap::from([
            (
                0,
                HintReference {
                    register: Register::FP,
                    offset1: -6,
                    offset2: 0,
                    inner_dereference: false,
                    ap_tracking_data: None,
                },
            ),
            (
                1,
                HintReference {
                    register: Register::FP,
                    offset1: -5,
                    offset2: 0,
                    inner_dereference: false,
                    ap_tracking_data: None,
                },
            ),
            (
                2,
                HintReference {
                    register: Register::FP,
                    offset1: -4,
                    offset2: 0,
                    inner_dereference: false,
                    ap_tracking_data: None,
                },
            ),
            (
                3,
                HintReference {
                    register: Register::FP,
                    offset1: -3,
                    offset2: 0,
                    inner_dereference: false,
                    ap_tracking_data: None,
                },
            ),
            (
                4,
                HintReference {
                    register: Register::FP,
                    offset1: -2,
                    offset2: 0,
                    inner_dereference: false,
                    ap_tracking_data: None,
                },
            ),
            (
                5,
                HintReference {
                    register: Register::FP,
                    offset1: -1,
                    offset2: 0,
                    inner_dereference: false,
                    ap_tracking_data: None,
                },
            ),
        ]);
        //Execute the hint
        assert!(execute_hint(&mut vm, hint_code, ids, &ApTracking::new()).is_ok());
        assert_eq!(
            vm.memory.get(&MaybeRelocatable::from((0, 0))),
            Ok(Some(&MaybeRelocatable::from(bigint!(4))))
        );
        assert_eq!(
            vm.memory.get(&MaybeRelocatable::from((0, 1))),
            Ok(Some(&MaybeRelocatable::from(bigint!(27))))
        );
    }

    #[test]
    fn signed_div_rem_out_of_range() {
        let hint_code = "from starkware.cairo.common.math_utils import as_int, assert_integer\n\nassert_integer(ids.div)\nassert 0 < ids.div <= PRIME // range_check_builtin.bound, \\\n    f'div={hex(ids.div)} is out of the valid range.'\n\nassert_integer(ids.bound)\nassert ids.bound <= range_check_builtin.bound // 2, \\\n    f'bound={hex(ids.bound)} is out of the valid range.'\n\nint_value = as_int(ids.value, PRIME)\nq, ids.r = divmod(int_value, ids.div)\n\nassert -ids.bound <= q < ids.bound, \\\n    f'{int_value} / {ids.div} = {q} is out of the range [{-ids.bound}, {ids.bound}).'\n\nids.biased_q = q + ids.bound".as_bytes();
        let mut vm = VirtualMachine::new(
            BigInt::new(Sign::Plus, vec![1, 0, 0, 0, 0, 0, 17, 134217728]),
            vec![(
                "range_check".to_string(),
                Box::new(RangeCheckBuiltinRunner::new(true, bigint!(8), 8)),
            )],
            false,
        );
        for _ in 0..5 {
            vm.segments.add(&mut vm.memory, None);
        }
        //Initialize fp
        vm.run_context.ap = MaybeRelocatable::from((1, 0));
        vm.run_context.fp = MaybeRelocatable::from((0, 6));
        //Insert ids into memory
        vm.memory
            .insert(
                &MaybeRelocatable::from((0, 3)),
                &MaybeRelocatable::from(bigint!(-5)),
            )
            .expect("Unexpected memory insert fail");
        vm.memory
            .insert(
                &MaybeRelocatable::from((0, 4)),
                &MaybeRelocatable::from(bigint!(10)),
            )
            .expect("Unexpected memory insert fail");
        vm.memory
            .insert(
                &MaybeRelocatable::from((0, 5)),
                &MaybeRelocatable::from(bigint!(29)),
            )
            .expect("Unexpected memory insert fail");
        //Create ids
        let mut ids = HashMap::<String, BigInt>::new();
        ids.insert(String::from("r"), bigint!(0));
        ids.insert(String::from("biased_q"), bigint!(1));
        ids.insert(String::from("range_check_ptr"), bigint!(2));
        ids.insert(String::from("div"), bigint!(3));
        ids.insert(String::from("value"), bigint!(4));
        ids.insert(String::from("bound"), bigint!(5));
        //Create references
        vm.references = HashMap::from([
            (
                0,
                HintReference {
                    register: Register::FP,
                    offset1: -6,
                    offset2: 0,
                    inner_dereference: false,
                    ap_tracking_data: None,
                },
            ),
            (
                1,
                HintReference {
                    register: Register::FP,
                    offset1: -5,
                    offset2: 0,
                    inner_dereference: false,
                    ap_tracking_data: None,
                },
            ),
            (
                2,
                HintReference {
                    register: Register::FP,
                    offset1: -4,
                    offset2: 0,
                    inner_dereference: false,
                    ap_tracking_data: None,
                },
            ),
            (
                3,
                HintReference {
                    register: Register::FP,
                    offset1: -3,
                    offset2: 0,
                    inner_dereference: false,
                    ap_tracking_data: None,
                },
            ),
            (
                4,
                HintReference {
                    register: Register::FP,
                    offset1: -2,
                    offset2: 0,
                    inner_dereference: false,
                    ap_tracking_data: None,
                },
            ),
            (
                5,
                HintReference {
                    register: Register::FP,
                    offset1: -1,
                    offset2: 0,
                    inner_dereference: false,
                    ap_tracking_data: None,
                },
            ),
        ]);
        //Execute the hint
        assert_eq!(
            execute_hint(&mut vm, hint_code, ids, &ApTracking::new()),
            Err(VirtualMachineError::OutOfValidRange(
                bigint!(-5),
                bigint_str!(b"10633823966279327296825105735305134080")
            ))
        )
    }

    #[test]
    fn signed_div_rem_no_range_check_builtin() {
        let hint_code = "from starkware.cairo.common.math_utils import as_int, assert_integer\n\nassert_integer(ids.div)\nassert 0 < ids.div <= PRIME // range_check_builtin.bound, \\\n    f'div={hex(ids.div)} is out of the valid range.'\n\nassert_integer(ids.bound)\nassert ids.bound <= range_check_builtin.bound // 2, \\\n    f'bound={hex(ids.bound)} is out of the valid range.'\n\nint_value = as_int(ids.value, PRIME)\nq, ids.r = divmod(int_value, ids.div)\n\nassert -ids.bound <= q < ids.bound, \\\n    f'{int_value} / {ids.div} = {q} is out of the range [{-ids.bound}, {ids.bound}).'\n\nids.biased_q = q + ids.bound".as_bytes();
        let mut vm = VirtualMachine::new(
            BigInt::new(Sign::Plus, vec![1, 0, 0, 0, 0, 0, 17, 134217728]),
            Vec::new(),
            false,
        );
        for _ in 0..5 {
            vm.segments.add(&mut vm.memory, None);
        }
        //Initialize fp
        vm.run_context.ap = MaybeRelocatable::from((1, 0));
        vm.run_context.fp = MaybeRelocatable::from((0, 6));
        //Insert ids into memory
        vm.memory
            .insert(
                &MaybeRelocatable::from((0, 3)),
                &MaybeRelocatable::from(bigint!(5)),
            )
            .expect("Unexpected memory insert fail");
        vm.memory
            .insert(
                &MaybeRelocatable::from((0, 4)),
                &MaybeRelocatable::from(bigint!(10)),
            )
            .expect("Unexpected memory insert fail");
        vm.memory
            .insert(
                &MaybeRelocatable::from((0, 5)),
                &MaybeRelocatable::from(bigint!(29)),
            )
            .expect("Unexpected memory insert fail");
        //Create ids
        let mut ids = HashMap::<String, BigInt>::new();
        ids.insert(String::from("r"), bigint!(0));
        ids.insert(String::from("biased_q"), bigint!(1));
        ids.insert(String::from("range_check_ptr"), bigint!(2));
        ids.insert(String::from("div"), bigint!(3));
        ids.insert(String::from("value"), bigint!(4));
        ids.insert(String::from("bound"), bigint!(5));
        //Create references
        vm.references = HashMap::from([
            (
                0,
                HintReference {
                    register: Register::FP,
                    offset1: -6,
                    offset2: 0,
                    inner_dereference: false,
                    ap_tracking_data: None,
                },
            ),
            (
                1,
                HintReference {
                    register: Register::FP,
                    offset1: -5,
                    offset2: 0,
                    inner_dereference: false,
                    ap_tracking_data: None,
                },
            ),
            (
                2,
                HintReference {
                    register: Register::FP,
                    offset1: -4,
                    offset2: 0,
                    inner_dereference: false,
                    ap_tracking_data: None,
                },
            ),
            (
                3,
                HintReference {
                    register: Register::FP,
                    offset1: -3,
                    offset2: 0,
                    inner_dereference: false,
                    ap_tracking_data: None,
                },
            ),
            (
                4,
                HintReference {
                    register: Register::FP,
                    offset1: -2,
                    offset2: 0,
                    inner_dereference: false,
                    ap_tracking_data: None,
                },
            ),
            (
                5,
                HintReference {
                    register: Register::FP,
                    offset1: -1,
                    offset2: 0,
                    inner_dereference: false,
                    ap_tracking_data: None,
                },
            ),
        ]);

        assert_eq!(
            execute_hint(&mut vm, &hint_code, ids, &ApTracking::new()),
            Err(VirtualMachineError::NoRangeCheckBuiltin)
        );
    }

    #[test]
    fn signed_div_rem_inconsitent_memory() {
        let hint_code = "from starkware.cairo.common.math_utils import as_int, assert_integer\n\nassert_integer(ids.div)\nassert 0 < ids.div <= PRIME // range_check_builtin.bound, \\\n    f'div={hex(ids.div)} is out of the valid range.'\n\nassert_integer(ids.bound)\nassert ids.bound <= range_check_builtin.bound // 2, \\\n    f'bound={hex(ids.bound)} is out of the valid range.'\n\nint_value = as_int(ids.value, PRIME)\nq, ids.r = divmod(int_value, ids.div)\n\nassert -ids.bound <= q < ids.bound, \\\n    f'{int_value} / {ids.div} = {q} is out of the range [{-ids.bound}, {ids.bound}).'\n\nids.biased_q = q + ids.bound".as_bytes();
        let mut vm = VirtualMachine::new(
            BigInt::new(Sign::Plus, vec![1, 0, 0, 0, 0, 0, 17, 134217728]),
            vec![(
                "range_check".to_string(),
                Box::new(RangeCheckBuiltinRunner::new(true, bigint!(8), 8)),
            )],
            false,
        );
        for _ in 0..5 {
            vm.segments.add(&mut vm.memory, None);
        }
        //Initialize fp
        vm.run_context.ap = MaybeRelocatable::from((1, 0));
        vm.run_context.fp = MaybeRelocatable::from((0, 6));
        //Insert ids into memory
        vm.memory
            .insert(
                &MaybeRelocatable::from((0, 1)),
                &MaybeRelocatable::from(bigint!(10)),
            )
            .expect("Unexpected memory insert fail");
        vm.memory
            .insert(
                &MaybeRelocatable::from((0, 3)),
                &MaybeRelocatable::from(bigint!(5)),
            )
            .expect("Unexpected memory insert fail");
        vm.memory
            .insert(
                &MaybeRelocatable::from((0, 4)),
                &MaybeRelocatable::from(bigint!(10)),
            )
            .expect("Unexpected memory insert fail");
        vm.memory
            .insert(
                &MaybeRelocatable::from((0, 5)),
                &MaybeRelocatable::from(bigint!(29)),
            )
            .expect("Unexpected memory insert fail");
        //Create ids
        let mut ids = HashMap::<String, BigInt>::new();
        ids.insert(String::from("r"), bigint!(0));
        ids.insert(String::from("biased_q"), bigint!(1));
        ids.insert(String::from("range_check_ptr"), bigint!(2));
        ids.insert(String::from("div"), bigint!(3));
        ids.insert(String::from("value"), bigint!(4));
        ids.insert(String::from("bound"), bigint!(5));
        //Create references
        vm.references = HashMap::from([
            (
                0,
                HintReference {
                    register: Register::FP,
                    offset1: -6,
                    offset2: 0,
                    inner_dereference: false,
                    ap_tracking_data: None,
                },
            ),
            (
                1,
                HintReference {
                    register: Register::FP,
                    offset1: -5,
                    offset2: 0,
                    inner_dereference: false,
                    ap_tracking_data: None,
                },
            ),
            (
                2,
                HintReference {
                    register: Register::FP,
                    offset1: -4,
                    offset2: 0,
                    inner_dereference: false,
                    ap_tracking_data: None,
                },
            ),
            (
                3,
                HintReference {
                    register: Register::FP,
                    offset1: -3,
                    offset2: 0,
                    inner_dereference: false,
                    ap_tracking_data: None,
                },
            ),
            (
                4,
                HintReference {
                    register: Register::FP,
                    offset1: -2,
                    offset2: 0,
                    inner_dereference: false,
                    ap_tracking_data: None,
                },
            ),
            (
                5,
                HintReference {
                    register: Register::FP,
                    offset1: -1,
                    offset2: 0,
                    inner_dereference: false,
                    ap_tracking_data: None,
                },
            ),
        ]);
        //Execute the hint
        assert_eq!(
            execute_hint(&mut vm, hint_code, ids, &ApTracking::new()),
            Err(VirtualMachineError::MemoryError(
                MemoryError::InconsistentMemory(
                    MaybeRelocatable::from((0, 1)),
                    MaybeRelocatable::Int(bigint!(10)),
                    MaybeRelocatable::Int(bigint!(31))
                )
            ))
        );
    }

    #[test]
    fn signed_div_rem_incorrect_ids() {
        let hint_code = "from starkware.cairo.common.math_utils import as_int, assert_integer\n\nassert_integer(ids.div)\nassert 0 < ids.div <= PRIME // range_check_builtin.bound, \\\n    f'div={hex(ids.div)} is out of the valid range.'\n\nassert_integer(ids.bound)\nassert ids.bound <= range_check_builtin.bound // 2, \\\n    f'bound={hex(ids.bound)} is out of the valid range.'\n\nint_value = as_int(ids.value, PRIME)\nq, ids.r = divmod(int_value, ids.div)\n\nassert -ids.bound <= q < ids.bound, \\\n    f'{int_value} / {ids.div} = {q} is out of the range [{-ids.bound}, {ids.bound}).'\n\nids.biased_q = q + ids.bound".as_bytes();
        let mut vm = VirtualMachine::new(
            BigInt::new(Sign::Plus, vec![1, 0, 0, 0, 0, 0, 17, 134217728]),
            vec![(
                "range_check".to_string(),
                Box::new(RangeCheckBuiltinRunner::new(true, bigint!(8), 8)),
            )],
            false,
        );
        for _ in 0..5 {
            vm.segments.add(&mut vm.memory, None);
        }
        //Initialize fp
        vm.run_context.ap = MaybeRelocatable::from((1, 0));
        vm.run_context.fp = MaybeRelocatable::from((0, 6));
        //Insert ids into memory
        vm.memory
            .insert(
                &MaybeRelocatable::from((0, 3)),
                &MaybeRelocatable::from(bigint!(5)),
            )
            .expect("Unexpected memory insert fail");
        vm.memory
            .insert(
                &MaybeRelocatable::from((0, 4)),
                &MaybeRelocatable::from(bigint!(10)),
            )
            .expect("Unexpected memory insert fail");
        vm.memory
            .insert(
                &MaybeRelocatable::from((0, 5)),
                &MaybeRelocatable::from(bigint!(29)),
            )
            .expect("Unexpected memory insert fail");
        //Create ids
        let mut ids = HashMap::<String, BigInt>::new();
        ids.insert(String::from("r"), bigint!(0));
        ids.insert(String::from("b"), bigint!(1));
        ids.insert(String::from("r"), bigint!(2));
        ids.insert(String::from("d"), bigint!(3));
        ids.insert(String::from("v"), bigint!(4));
        ids.insert(String::from("b"), bigint!(5));
        //Create references
        vm.references = HashMap::from([
            (
                0,
                HintReference {
                    register: Register::FP,
                    offset1: -6,
                    offset2: 0,
                    inner_dereference: false,
                    ap_tracking_data: None,
                },
            ),
            (
                1,
                HintReference {
                    register: Register::FP,
                    offset1: -5,
                    offset2: 0,
                    inner_dereference: false,
                    ap_tracking_data: None,
                },
            ),
            (
                2,
                HintReference {
                    register: Register::FP,
                    offset1: -4,
                    offset2: 0,
                    inner_dereference: false,
                    ap_tracking_data: None,
                },
            ),
            (
                3,
                HintReference {
                    register: Register::FP,
                    offset1: -3,
                    offset2: 0,
                    inner_dereference: false,
                    ap_tracking_data: None,
                },
            ),
            (
                4,
                HintReference {
                    register: Register::FP,
                    offset1: -2,
                    offset2: 0,
                    inner_dereference: false,
                    ap_tracking_data: None,
                },
            ),
            (
                5,
                HintReference {
                    register: Register::FP,
                    offset1: -1,
                    offset2: 0,
                    inner_dereference: false,
                    ap_tracking_data: None,
                },
            ),
        ]);
        //Execute the hint
        assert!(matches!(
            execute_hint(&mut vm, &hint_code, ids, &ApTracking::new()),
            Err(VirtualMachineError::IncorrectIds(_, _))
        ))
    }
    #[test]
    fn run_assert_250_bit_valid() {
        let hint_code = "from starkware.cairo.common.math_utils import as_int\n\n# Correctness check.\nvalue = as_int(ids.value, PRIME) % PRIME\nassert value < ids.UPPER_BOUND, f'{value} is outside of the range [0, 2**250).'\n\n# Calculation for the assertion.\nids.high, ids.low = divmod(ids.value, ids.SHIFT)"
             .as_bytes();
        let mut vm = VirtualMachine::new(
            BigInt::new(Sign::Plus, vec![1, 0, 0, 0, 0, 0, 17, 134217728]),
            Vec::new(),
            false,
        );
        for _ in 0..2 {
            vm.segments.add(&mut vm.memory, None);
        }
        //Initialize fp
        vm.run_context.fp = MaybeRelocatable::from((0, 3));
        //Insert ids into memory
        //ids.value
        vm.memory
            .insert(
                &MaybeRelocatable::from((0, 0)),
                &MaybeRelocatable::from(bigint!(1)),
            )
            .unwrap();
        //Create ids
        let mut ids = HashMap::<String, BigInt>::new();
        ids.insert(String::from("value"), bigint!(0));
        ids.insert(String::from("high"), bigint!(1));
        ids.insert(String::from("low"), bigint!(2));
        //Create references
        vm.references = HashMap::from([
            (
                0,
                HintReference {
                    register: Register::FP,
                    offset1: -3,
                    offset2: 0,
                    inner_dereference: false,
                    ap_tracking_data: None,
                },
            ),
            (
                1,
                HintReference {
                    register: Register::FP,
                    offset1: -2,
                    offset2: 0,
                    inner_dereference: false,
                    ap_tracking_data: None,
                },
            ),
            (
                2,
                HintReference {
                    register: Register::FP,
                    offset1: -1,
                    offset2: 0,
                    inner_dereference: false,
                    ap_tracking_data: None,
                },
            ),
        ]);
        //Execute the hint
        assert_eq!(
            execute_hint(&mut vm, hint_code, ids, &ApTracking::new()),
            Ok(())
        );
        //Hint would return an error if the assertion fails
        //Check ids.high and ids.low values
        assert_eq!(
            vm.memory.get(&MaybeRelocatable::from((0, 1))),
            Ok(Some(&MaybeRelocatable::from(bigint!(0))))
        );
        assert_eq!(
            vm.memory.get(&MaybeRelocatable::from((0, 2))),
            Ok(Some(&MaybeRelocatable::from(bigint!(1))))
        );
    }

    #[test]
    fn run_assert_250_bit_invalid() {
        let hint_code = "from starkware.cairo.common.math_utils import as_int\n\n# Correctness check.\nvalue = as_int(ids.value, PRIME) % PRIME\nassert value < ids.UPPER_BOUND, f'{value} is outside of the range [0, 2**250).'\n\n# Calculation for the assertion.\nids.high, ids.low = divmod(ids.value, ids.SHIFT)"
             .as_bytes();
        let mut vm = VirtualMachine::new(
            BigInt::new(Sign::Plus, vec![1, 0, 0, 0, 0, 0, 17, 134217728]),
            Vec::new(),
            false,
        );
        for _ in 0..2 {
            vm.segments.add(&mut vm.memory, None);
        }
        //Initialize fp
        vm.run_context.fp = MaybeRelocatable::from((0, 3));
        //Insert ids into memory
        //ids.value
        vm.memory
            .insert(
                &MaybeRelocatable::from((0, 0)),
                &MaybeRelocatable::from(bigint!(1).shl(251i32)),
            )
            .unwrap();
        //Create ids
        let mut ids = HashMap::<String, BigInt>::new();
        ids.insert(String::from("value"), bigint!(0));
        ids.insert(String::from("high"), bigint!(1));
        ids.insert(String::from("low"), bigint!(2));
        //Create references
        vm.references = HashMap::from([
            (
                0,
                HintReference {
                    register: Register::FP,
                    offset1: -3,
                    offset2: 0,
                    inner_dereference: false,
                    ap_tracking_data: None,
                },
            ),
            (
                1,
                HintReference {
                    register: Register::FP,
                    offset1: -2,
                    offset2: 0,
                    inner_dereference: false,
                    ap_tracking_data: None,
                },
            ),
            (
                2,
                HintReference {
                    register: Register::FP,
                    offset1: -1,
                    offset2: 0,
                    inner_dereference: false,
                    ap_tracking_data: None,
                },
            ),
        ]);
        //Execute the hint
        assert_eq!(
            execute_hint(&mut vm, hint_code, ids, &ApTracking::new()),
            Err(VirtualMachineError::ValueOutside250BitRange(
                bigint!(1).shl(251i32)
            ))
        );
    }

    #[test]
    fn run_split_felt_ok() {
        let hint_code =
        "from starkware.cairo.common.math_utils import assert_integer\nassert ids.MAX_HIGH < 2**128 and ids.MAX_LOW < 2**128\nassert PRIME - 1 == ids.MAX_HIGH * 2**128 + ids.MAX_LOW\nassert_integer(ids.value)\nids.low = ids.value & ((1 << 128) - 1)\nids.high = ids.value >> 128"
        .as_bytes();
        let mut vm = VirtualMachine::new(
            BigInt::new(Sign::Plus, vec![1, 0, 0, 0, 0, 0, 17, 134217728]),
            vec![(
                "range_check".to_string(),
                Box::new(RangeCheckBuiltinRunner::new(true, bigint!(8), 8)),
            )],
            false,
        );
        for _ in 0..3 {
            vm.segments.add(&mut vm.memory, None);
        }

        //Initialize fp
        vm.run_context.fp = MaybeRelocatable::from((1, 7));

        //Insert ids.value into memory
        vm.memory
            .insert(
                &MaybeRelocatable::from((1, 3)),
                &MaybeRelocatable::from(bigint_str!(b"7335438970432432812899076431678123043273")),
            )
            .unwrap();

        //Insert ids.low pointer into memory
        vm.memory
            .insert(
                &MaybeRelocatable::from((1, 4)),
                &MaybeRelocatable::from((2, 0)),
            )
            .unwrap();

        //Create ids
        let mut ids = HashMap::<String, BigInt>::new();
        ids.insert(String::from("value"), bigint!(0));
        ids.insert(String::from("low"), bigint!(1));
        ids.insert(String::from("high"), bigint!(2));

        //Create references
        vm.references = HashMap::from([
            (
                0,
                HintReference {
                    register: Register::FP,
                    offset1: -4,
                    offset2: 0,
                    inner_dereference: false,
                    ap_tracking_data: None,
                },
            ),
            (
                1,
                HintReference {
                    register: Register::FP,
                    offset1: -3,
                    offset2: 0,
                    inner_dereference: true,
                    ap_tracking_data: None,
                },
            ),
            (
                2,
                HintReference {
                    register: Register::FP,
                    offset1: -3,
                    offset2: 1,
                    inner_dereference: true,
                    ap_tracking_data: None,
                },
            ),
        ]);
        //Execute the hint
        assert_eq!(
            execute_hint(&mut vm, hint_code, ids, &ApTracking::new()),
            Ok(())
        );

        //Check hint memory inserts
        assert_eq!(
            vm.memory.get(&MaybeRelocatable::from((2, 0))),
            Ok(Some(&MaybeRelocatable::from(bigint_str!(
                b"189509265092725080168209675610990602697"
            ))))
        );
        assert_eq!(
            vm.memory.get(&MaybeRelocatable::from((2, 1))),
            Ok(Some(&MaybeRelocatable::from(bigint!(21))))
        );
    }

    #[test]
    fn run_split_felt_incorrect_ids() {
        let hint_code =
        "from starkware.cairo.common.math_utils import assert_integer\nassert ids.MAX_HIGH < 2**128 and ids.MAX_LOW < 2**128\nassert PRIME - 1 == ids.MAX_HIGH * 2**128 + ids.MAX_LOW\nassert_integer(ids.value)\nids.low = ids.value & ((1 << 128) - 1)\nids.high = ids.value >> 128"
        .as_bytes();
        let mut vm = VirtualMachine::new(
            BigInt::new(Sign::Plus, vec![1, 0, 0, 0, 0, 0, 17, 134217728]),
            vec![(
                "range_check".to_string(),
                Box::new(RangeCheckBuiltinRunner::new(true, bigint!(8), 8)),
            )],
            false,
        );
        for _ in 0..3 {
            vm.segments.add(&mut vm.memory, None);
        }

        //Initialize fp
        vm.run_context.fp = MaybeRelocatable::from((1, 7));

        //Insert ids.value into memory
        vm.memory
            .insert(
                &MaybeRelocatable::from((1, 3)),
                &MaybeRelocatable::from(bigint_str!(b"7335438970432432812899076431678123043273")),
            )
            .unwrap();

        //Insert ids.low pointer into memory
        vm.memory
            .insert(
                &MaybeRelocatable::from((1, 4)),
                &MaybeRelocatable::from((2, 0)),
            )
            .unwrap();

        //Create incomplete ids
        let mut incomplete_ids = HashMap::<String, BigInt>::new();
        incomplete_ids.insert(String::from("value"), bigint!(0));

        //Create references
        vm.references = HashMap::from([
            (
                0,
                HintReference {
                    register: Register::FP,
                    offset1: -4,
                    offset2: 0,
                    inner_dereference: false,
                    ap_tracking_data: None,
                },
            ),
            (
                1,
                HintReference {
                    register: Register::FP,
                    offset1: -3,
                    offset2: 0,
                    inner_dereference: true,
                    ap_tracking_data: None,
                },
            ),
            (
                2,
                HintReference {
                    register: Register::FP,
                    offset1: -3,
                    offset2: 1,
                    inner_dereference: true,
                    ap_tracking_data: None,
                },
            ),
        ]);
        //Execute the hint
        assert_eq!(
            execute_hint(&mut vm, hint_code, incomplete_ids, &ApTracking::new()),
            Err(VirtualMachineError::IncorrectIds(
                vec![
                    String::from("high"),
                    String::from("low"),
                    String::from("value"),
                ],
                vec![String::from("value"),],
            ))
        );
    }
    #[test]
    fn run_split_felt_failed_to_get_ids() {
        let hint_code =
        "from starkware.cairo.common.math_utils import assert_integer\nassert ids.MAX_HIGH < 2**128 and ids.MAX_LOW < 2**128\nassert PRIME - 1 == ids.MAX_HIGH * 2**128 + ids.MAX_LOW\nassert_integer(ids.value)\nids.low = ids.value & ((1 << 128) - 1)\nids.high = ids.value >> 128"
        .as_bytes();
        let mut vm = VirtualMachine::new(
            BigInt::new(Sign::Plus, vec![1, 0, 0, 0, 0, 0, 17, 134217728]),
            vec![(
                "range_check".to_string(),
                Box::new(RangeCheckBuiltinRunner::new(true, bigint!(8), 8)),
            )],
            false,
        );
        for _ in 0..3 {
            vm.segments.add(&mut vm.memory, None);
        }

        //Initialize fp
        vm.run_context.fp = MaybeRelocatable::from((1, 7));

        //Insert ids.value into memory
        vm.memory
            .insert(
                &MaybeRelocatable::from((1, 3)),
                &MaybeRelocatable::from(bigint_str!(b"7335438970432432812899076431678123043273")),
            )
            .unwrap();

        //Insert ids.low pointer into memory
        vm.memory
            .insert(
                &MaybeRelocatable::from((1, 4)),
                &MaybeRelocatable::from((2, 0)),
            )
            .unwrap();

        //Create ids
        let mut ids = HashMap::<String, BigInt>::new();
        ids.insert(String::from("value"), bigint!(0));
        ids.insert(String::from("low"), bigint!(1));
        ids.insert(String::from("high"), bigint!(2));

        //Create incorrect references
        vm.references = HashMap::from([
            // Incorrect reference
            (
                0,
                HintReference {
                    register: Register::FP,
                    offset1: 0,
                    offset2: 0,
                    inner_dereference: false,
                    ap_tracking_data: None,
                },
            ),
            (
                1,
                HintReference {
                    register: Register::FP,
                    offset1: -3,
                    offset2: 0,
                    inner_dereference: true,
                    ap_tracking_data: None,
                },
            ),
            (
                2,
                HintReference {
                    register: Register::FP,
                    offset1: -3,
                    offset2: 1,
                    inner_dereference: true,
                    ap_tracking_data: None,
                },
            ),
        ]);
        //Execute the hint
        assert_eq!(
            execute_hint(&mut vm, hint_code, ids, &ApTracking::new()),
            Err(VirtualMachineError::FailedToGetIds)
        );
    }

    #[test]
    fn run_split_felt_fails_first_insert() {
        let hint_code =
        "from starkware.cairo.common.math_utils import assert_integer\nassert ids.MAX_HIGH < 2**128 and ids.MAX_LOW < 2**128\nassert PRIME - 1 == ids.MAX_HIGH * 2**128 + ids.MAX_LOW\nassert_integer(ids.value)\nids.low = ids.value & ((1 << 128) - 1)\nids.high = ids.value >> 128"
        .as_bytes();
        let mut vm = VirtualMachine::new(
            BigInt::new(Sign::Plus, vec![1, 0, 0, 0, 0, 0, 17, 134217728]),
            vec![(
                "range_check".to_string(),
                Box::new(RangeCheckBuiltinRunner::new(true, bigint!(8), 8)),
            )],
            false,
        );
        for _ in 0..3 {
            vm.segments.add(&mut vm.memory, None);
        }

        //Initialize fp
        vm.run_context.fp = MaybeRelocatable::from((1, 7));

        //Insert ids.value into memory
        vm.memory
            .insert(
                &MaybeRelocatable::from((1, 3)),
                &MaybeRelocatable::from(bigint_str!(b"7335438970432432812899076431678123043273")),
            )
            .unwrap();

        //Insert ids.low pointer into memory
        vm.memory
            .insert(
                &MaybeRelocatable::from((1, 4)),
                &MaybeRelocatable::from((2, 0)),
            )
            .unwrap();

        //Create ids
        let mut ids = HashMap::<String, BigInt>::new();
        ids.insert(String::from("value"), bigint!(0));
        ids.insert(String::from("low"), bigint!(1));
        ids.insert(String::from("high"), bigint!(2));

        //Create references
        vm.references = HashMap::from([
            (
                0,
                HintReference {
                    register: Register::FP,
                    offset1: -4,
                    offset2: 0,
                    inner_dereference: false,
                    ap_tracking_data: None,
                },
            ),
            (
                1,
                HintReference {
                    register: Register::FP,
                    offset1: -3,
                    offset2: 0,
                    inner_dereference: true,
                    ap_tracking_data: None,
                },
            ),
            (
                2,
                HintReference {
                    register: Register::FP,
                    offset1: -3,
                    offset2: 1,
                    inner_dereference: true,
                    ap_tracking_data: None,
                },
            ),
        ]);

        // Override MaybeRelocatable::from((2, 0)) memory address so, the hint vm.memory.insert fails
        vm.memory
            .insert(
                &MaybeRelocatable::from((2, 0)),
                &MaybeRelocatable::from(bigint!(99)),
            )
            .unwrap();

        //Execute the hint
        assert_eq!(
            execute_hint(&mut vm, hint_code, ids, &ApTracking::new()),
            Err(VirtualMachineError::MemoryError(
                MemoryError::InconsistentMemory(
                    MaybeRelocatable::from((2, 0)),
                    MaybeRelocatable::from(bigint!(99)),
                    MaybeRelocatable::from(bigint_str!(b"189509265092725080168209675610990602697"))
                )
            ))
        );
    }

    #[test]
    fn run_split_felt_fails_second_insert() {
        let hint_code =
        "from starkware.cairo.common.math_utils import assert_integer\nassert ids.MAX_HIGH < 2**128 and ids.MAX_LOW < 2**128\nassert PRIME - 1 == ids.MAX_HIGH * 2**128 + ids.MAX_LOW\nassert_integer(ids.value)\nids.low = ids.value & ((1 << 128) - 1)\nids.high = ids.value >> 128"
        .as_bytes();
        let mut vm = VirtualMachine::new(
            BigInt::new(Sign::Plus, vec![1, 0, 0, 0, 0, 0, 17, 134217728]),
            vec![(
                "range_check".to_string(),
                Box::new(RangeCheckBuiltinRunner::new(true, bigint!(8), 8)),
            )],
            false,
        );
        for _ in 0..3 {
            vm.segments.add(&mut vm.memory, None);
        }

        //Initialize fp
        vm.run_context.fp = MaybeRelocatable::from((1, 7));

        //Insert ids.value into memory
        vm.memory
            .insert(
                &MaybeRelocatable::from((1, 3)),
                &MaybeRelocatable::from(bigint_str!(b"7335438970432432812899076431678123043273")),
            )
            .unwrap();

        //Insert ids.low pointer into memory
        vm.memory
            .insert(
                &MaybeRelocatable::from((1, 4)),
                &MaybeRelocatable::from((2, 0)),
            )
            .unwrap();

        //Create ids
        let mut ids = HashMap::<String, BigInt>::new();
        ids.insert(String::from("value"), bigint!(0));
        ids.insert(String::from("low"), bigint!(1));
        ids.insert(String::from("high"), bigint!(2));

        //Create references
        vm.references = HashMap::from([
            (
                0,
                HintReference {
                    register: Register::FP,
                    offset1: -4,
                    offset2: 0,
                    inner_dereference: false,
                    ap_tracking_data: None,
                },
            ),
            (
                1,
                HintReference {
                    register: Register::FP,
                    offset1: -3,
                    offset2: 0,
                    inner_dereference: true,
                    ap_tracking_data: None,
                },
            ),
            (
                2,
                HintReference {
                    register: Register::FP,
                    offset1: -3,
                    offset2: 1,
                    inner_dereference: true,
                    ap_tracking_data: None,
                },
            ),
        ]);

        // Override MaybeRelocatable::from((2, 1)) memory address so, the hint vm.memory.insert fails
        vm.memory
            .insert(
                &MaybeRelocatable::from((2, 1)),
                &MaybeRelocatable::from(bigint!(99)),
            )
            .unwrap();

        //Execute the hint
        assert_eq!(
            execute_hint(&mut vm, hint_code, ids, &ApTracking::new()),
            Err(VirtualMachineError::MemoryError(
                MemoryError::InconsistentMemory(
                    MaybeRelocatable::from((2, 1)),
                    MaybeRelocatable::from(bigint!(99)),
                    MaybeRelocatable::from(bigint!(21))
                )
            ))
        );
    }

    #[test]
    fn run_split_felt_value_is_not_integer() {
        let hint_code =
        "from starkware.cairo.common.math_utils import assert_integer\nassert ids.MAX_HIGH < 2**128 and ids.MAX_LOW < 2**128\nassert PRIME - 1 == ids.MAX_HIGH * 2**128 + ids.MAX_LOW\nassert_integer(ids.value)\nids.low = ids.value & ((1 << 128) - 1)\nids.high = ids.value >> 128"
        .as_bytes();
        let mut vm = VirtualMachine::new(
            BigInt::new(Sign::Plus, vec![1, 0, 0, 0, 0, 0, 17, 134217728]),
            vec![(
                "range_check".to_string(),
                Box::new(RangeCheckBuiltinRunner::new(true, bigint!(8), 8)),
            )],
            false,
        );
        for _ in 0..3 {
            vm.segments.add(&mut vm.memory, None);
        }

        //Initialize fp
        vm.run_context.fp = MaybeRelocatable::from((1, 7));

        //Insert insert RelocatableValue in ids.value memory
        vm.memory
            .insert(
                &MaybeRelocatable::from((1, 3)),
                &MaybeRelocatable::from((1, 0)),
            )
            .unwrap();

        //Insert ids.low pointer into memory
        vm.memory
            .insert(
                &MaybeRelocatable::from((1, 4)),
                &MaybeRelocatable::from((2, 0)),
            )
            .unwrap();

        //Create ids
        let mut ids = HashMap::<String, BigInt>::new();
        ids.insert(String::from("value"), bigint!(0));
        ids.insert(String::from("low"), bigint!(1));
        ids.insert(String::from("high"), bigint!(2));

        //Create references
        vm.references = HashMap::from([
            (
                0,
                HintReference {
                    register: Register::FP,
                    offset1: -4,
                    offset2: 0,
                    inner_dereference: false,
                    ap_tracking_data: None,
                },
            ),
            (
                1,
                HintReference {
                    register: Register::FP,
                    offset1: -3,
                    offset2: 0,
                    inner_dereference: true,
                    ap_tracking_data: None,
                },
            ),
            (
                2,
                HintReference {
                    register: Register::FP,
                    offset1: -3,
                    offset2: 1,
                    inner_dereference: true,
                    ap_tracking_data: None,
                },
            ),
        ]);
        //Execute the hint
        assert_eq!(
            execute_hint(&mut vm, hint_code, ids, &ApTracking::new()),
            Err(VirtualMachineError::ExpectedInteger(
                MaybeRelocatable::from((1, 3))
            ))
        );
    }

    #[test]
    fn run_assert_lt_felt_ok() {
        let hint_code =
        "from starkware.cairo.common.math_utils import assert_integer\nassert_integer(ids.a)\nassert_integer(ids.b)\nassert (ids.a % PRIME) < (ids.b % PRIME), \\\n    f'a = {ids.a % PRIME} is not less than b = {ids.b % PRIME}.'"
        .as_bytes();
        let mut vm = VirtualMachine::new(
            BigInt::new(Sign::Plus, vec![1, 0, 0, 0, 0, 0, 17, 134217728]),
            vec![(
                "range_check".to_string(),
                Box::new(RangeCheckBuiltinRunner::new(true, bigint!(8), 8)),
            )],
            false,
        );
        //Initialize memory segements
        for _ in 0..3 {
            vm.segments.add(&mut vm.memory, None);
        }

        //Initialize fp
        vm.run_context.fp = MaybeRelocatable::from((1, 3));

        //Insert ids.a into memory
        vm.memory
            .insert(
                &MaybeRelocatable::from((1, 1)),
                &MaybeRelocatable::from(bigint!(1)),
            )
            .unwrap();

        //Insert ids.b into memory
        vm.memory
            .insert(
                &MaybeRelocatable::from((1, 2)),
                &MaybeRelocatable::from(bigint!(2)),
            )
            .unwrap();

        //Create ids
        let mut ids = HashMap::<String, BigInt>::new();
        ids.insert(String::from("a"), bigint!(0));
        ids.insert(String::from("b"), bigint!(1));

        //Create references
        vm.references = HashMap::from([
            (
                0,
                HintReference {
                    register: Register::FP,
                    offset1: -2,
                    offset2: 0,
                    inner_dereference: false,
                    ap_tracking_data: None,
                },
            ),
            (
                1,
                HintReference {
                    register: Register::FP,
                    offset1: -1,
                    offset2: 0,
                    inner_dereference: false,
                    ap_tracking_data: None,
                },
            ),
        ]);
        //Execute the hint
        assert_eq!(
            execute_hint(&mut vm, hint_code, ids, &ApTracking::new()),
            Ok(())
        );
    }

    #[test]
    fn run_assert_lt_felt_assert_fails() {
        let hint_code =
        "from starkware.cairo.common.math_utils import assert_integer\nassert_integer(ids.a)\nassert_integer(ids.b)\nassert (ids.a % PRIME) < (ids.b % PRIME), \\\n    f'a = {ids.a % PRIME} is not less than b = {ids.b % PRIME}.'"
        .as_bytes();
        let mut vm = VirtualMachine::new(
            BigInt::new(Sign::Plus, vec![1, 0, 0, 0, 0, 0, 17, 134217728]),
            vec![(
                "range_check".to_string(),
                Box::new(RangeCheckBuiltinRunner::new(true, bigint!(8), 8)),
            )],
            false,
        );
        //Initialize memory segements
        for _ in 0..3 {
            vm.segments.add(&mut vm.memory, None);
        }

        //Initialize fp
        vm.run_context.fp = MaybeRelocatable::from((1, 3));

        //Insert ids.a into memory
        vm.memory
            .insert(
                &MaybeRelocatable::from((1, 1)),
                &MaybeRelocatable::from(bigint!(3)),
            )
            .unwrap();

        //Insert ids.b into memory
        vm.memory
            .insert(
                &MaybeRelocatable::from((1, 2)),
                &MaybeRelocatable::from(bigint!(2)),
            )
            .unwrap();

        //Create ids
        let mut ids = HashMap::<String, BigInt>::new();
        ids.insert(String::from("a"), bigint!(0));
        ids.insert(String::from("b"), bigint!(1));

        //Create references
        vm.references = HashMap::from([
            (
                0,
                HintReference {
                    register: Register::FP,
                    offset1: -2,
                    offset2: 0,
                    inner_dereference: false,
                    ap_tracking_data: None,
                },
            ),
            (
                1,
                HintReference {
                    register: Register::FP,
                    offset1: -1,
                    offset2: 0,
                    inner_dereference: false,
                    ap_tracking_data: None,
                },
            ),
        ]);
        //Execute the hint
        assert_eq!(
            execute_hint(&mut vm, hint_code, ids, &ApTracking::new()),
            Err(VirtualMachineError::AssertLtFelt(bigint!(3), bigint!(2)))
        );
    }

    #[test]
    fn run_assert_lt_felt_incorrect_ids() {
        let hint_code =
        "from starkware.cairo.common.math_utils import assert_integer\nassert_integer(ids.a)\nassert_integer(ids.b)\nassert (ids.a % PRIME) < (ids.b % PRIME), \\\n    f'a = {ids.a % PRIME} is not less than b = {ids.b % PRIME}.'"
        .as_bytes();
        let mut vm = VirtualMachine::new(
            BigInt::new(Sign::Plus, vec![1, 0, 0, 0, 0, 0, 17, 134217728]),
            vec![(
                "range_check".to_string(),
                Box::new(RangeCheckBuiltinRunner::new(true, bigint!(8), 8)),
            )],
            false,
        );
        //Initialize memory segements
        for _ in 0..3 {
            vm.segments.add(&mut vm.memory, None);
        }

        //Initialize fp
        vm.run_context.fp = MaybeRelocatable::from((1, 3));

        //Insert ids.a into memory
        vm.memory
            .insert(
                &MaybeRelocatable::from((1, 1)),
                &MaybeRelocatable::from(bigint!(1)),
            )
            .unwrap();

        //Insert ids.b into memory
        vm.memory
            .insert(
                &MaybeRelocatable::from((1, 2)),
                &MaybeRelocatable::from(bigint!(2)),
            )
            .unwrap();

        //Create Incorrects ids
        let mut ids = HashMap::<String, BigInt>::new();
        ids.insert(String::from("a"), bigint!(0));

        //Create references
        vm.references = HashMap::from([
            (
                0,
                HintReference {
                    register: Register::FP,
                    offset1: -2,
                    offset2: 0,
                    inner_dereference: false,
                    ap_tracking_data: None,
                },
            ),
            (
                1,
                HintReference {
                    register: Register::FP,
                    offset1: -1,
                    offset2: 0,
                    inner_dereference: false,
                    ap_tracking_data: None,
                },
            ),
        ]);
        //Execute the hint
        assert_eq!(
            execute_hint(&mut vm, hint_code, ids, &ApTracking::new()),
            Err(VirtualMachineError::IncorrectIds(
                vec![String::from("a"), String::from("b"),],
                vec![String::from("a"),],
            ))
        );
    }

    #[test]
    fn run_assert_lt_felt_incorrect_references() {
        let hint_code =
        "from starkware.cairo.common.math_utils import assert_integer\nassert_integer(ids.a)\nassert_integer(ids.b)\nassert (ids.a % PRIME) < (ids.b % PRIME), \\\n    f'a = {ids.a % PRIME} is not less than b = {ids.b % PRIME}.'"
        .as_bytes();
        let mut vm = VirtualMachine::new(
            BigInt::new(Sign::Plus, vec![1, 0, 0, 0, 0, 0, 17, 134217728]),
            vec![(
                "range_check".to_string(),
                Box::new(RangeCheckBuiltinRunner::new(true, bigint!(8), 8)),
            )],
            false,
        );
        //Initialize memory segements
        for _ in 0..3 {
            vm.segments.add(&mut vm.memory, None);
        }

        //Initialize fp
        vm.run_context.fp = MaybeRelocatable::from((1, 3));

        //Insert ids.a into memory
        vm.memory
            .insert(
                &MaybeRelocatable::from((1, 1)),
                &MaybeRelocatable::from(bigint!(1)),
            )
            .unwrap();

        //Insert ids.b into memory
        // vm.memory
        //     .insert(
        //         &MaybeRelocatable::from((1, 2)),
        //         &MaybeRelocatable::from(bigint!(2)),
        //     )
        //     .unwrap();

        //Create incorrects ids
        let mut ids = HashMap::<String, BigInt>::new();
        ids.insert(String::from("a"), bigint!(0));
        ids.insert(String::from("b"), bigint!(1));

        //Create incorrect references
        vm.references = HashMap::from([
            // Incorrect reference
            (
                0,
                HintReference {
                    register: Register::FP,
                    offset1: 0,
                    offset2: 0,
                    inner_dereference: false,
                    ap_tracking_data: None,
                },
            ),
            (
                1,
                HintReference {
                    register: Register::FP,
                    offset1: -1,
                    offset2: 0,
                    inner_dereference: false,
                    ap_tracking_data: None,
                },
            ),
        ]);
        //Execute the hint
        assert_eq!(
            execute_hint(&mut vm, hint_code, ids, &ApTracking::new()),
            Err(VirtualMachineError::FailedToGetIds)
        );
    }

    #[test]
    fn run_assert_lt_felt_a_is_not_integer() {
        let hint_code =
        "from starkware.cairo.common.math_utils import assert_integer\nassert_integer(ids.a)\nassert_integer(ids.b)\nassert (ids.a % PRIME) < (ids.b % PRIME), \\\n    f'a = {ids.a % PRIME} is not less than b = {ids.b % PRIME}.'"
        .as_bytes();
        let mut vm = VirtualMachine::new(
            BigInt::new(Sign::Plus, vec![1, 0, 0, 0, 0, 0, 17, 134217728]),
            vec![(
                "range_check".to_string(),
                Box::new(RangeCheckBuiltinRunner::new(true, bigint!(8), 8)),
            )],
            false,
        );
        //Initialize memory segements
        for _ in 0..3 {
            vm.segments.add(&mut vm.memory, None);
        }

        //Initialize fp
        vm.run_context.fp = MaybeRelocatable::from((1, 3));

        //Insert ids.a into memory
        vm.memory
            .insert(
                &MaybeRelocatable::from((1, 1)),
                &MaybeRelocatable::from((1, 0)),
            )
            .unwrap();

        //Insert ids.b into memory
        vm.memory
            .insert(
                &MaybeRelocatable::from((1, 2)),
                &MaybeRelocatable::from(bigint!(2)),
            )
            .unwrap();

        //Create ids
        let mut ids = HashMap::<String, BigInt>::new();
        ids.insert(String::from("a"), bigint!(0));
        ids.insert(String::from("b"), bigint!(1));

        //Create references
        vm.references = HashMap::from([
            (
                0,
                HintReference {
                    register: Register::FP,
                    offset1: -2,
                    offset2: 0,
                    inner_dereference: false,
                    ap_tracking_data: None,
                },
            ),
            (
                1,
                HintReference {
                    register: Register::FP,
                    offset1: -1,
                    offset2: 0,
                    inner_dereference: false,
                    ap_tracking_data: None,
                },
            ),
        ]);
        //Execute the hint
        assert_eq!(
            execute_hint(&mut vm, hint_code, ids, &ApTracking::new()),
            Err(VirtualMachineError::ExpectedInteger(
                MaybeRelocatable::from((1, 1))
            ))
        );
    }

    #[test]
    fn run_assert_lt_felt_b_is_not_integer() {
        let hint_code =
        "from starkware.cairo.common.math_utils import assert_integer\nassert_integer(ids.a)\nassert_integer(ids.b)\nassert (ids.a % PRIME) < (ids.b % PRIME), \\\n    f'a = {ids.a % PRIME} is not less than b = {ids.b % PRIME}.'"
        .as_bytes();
        let mut vm = VirtualMachine::new(
            BigInt::new(Sign::Plus, vec![1, 0, 0, 0, 0, 0, 17, 134217728]),
            vec![(
                "range_check".to_string(),
                Box::new(RangeCheckBuiltinRunner::new(true, bigint!(8), 8)),
            )],
            false,
        );
        //Initialize memory segements
        for _ in 0..3 {
            vm.segments.add(&mut vm.memory, None);
        }

        //Initialize fp
        vm.run_context.fp = MaybeRelocatable::from((1, 3));

        //Insert ids.a into memory
        vm.memory
            .insert(
                &MaybeRelocatable::from((1, 1)),
                &MaybeRelocatable::from(bigint!(1)),
            )
            .unwrap();

        //Insert ids.b into memory
        vm.memory
            .insert(
                &MaybeRelocatable::from((1, 2)),
                &MaybeRelocatable::from((1, 0)),
            )
            .unwrap();

        //Create ids
        let mut ids = HashMap::<String, BigInt>::new();
        ids.insert(String::from("a"), bigint!(0));
        ids.insert(String::from("b"), bigint!(1));

        //Create references
        vm.references = HashMap::from([
            (
                0,
                HintReference {
                    register: Register::FP,
                    offset1: -2,
                    offset2: 0,
                    inner_dereference: false,
                    ap_tracking_data: None,
                },
            ),
            (
                1,
                HintReference {
                    register: Register::FP,
                    offset1: -1,
                    offset2: 0,
                    inner_dereference: false,
                    ap_tracking_data: None,
                },
            ),
        ]);
        //Execute the hint
        assert_eq!(
            execute_hint(&mut vm, hint_code, ids, &ApTracking::new()),
            Err(VirtualMachineError::ExpectedInteger(
                MaybeRelocatable::from((1, 2))
            ))
        );
    }

    #[test]
    fn run_assert_lt_felt_ok_failed_to_get_ids() {
        let hint_code =
        "from starkware.cairo.common.math_utils import assert_integer\nassert_integer(ids.a)\nassert_integer(ids.b)\nassert (ids.a % PRIME) < (ids.b % PRIME), \\\n    f'a = {ids.a % PRIME} is not less than b = {ids.b % PRIME}.'"
        .as_bytes();
        let mut vm = VirtualMachine::new(
            BigInt::new(Sign::Plus, vec![1, 0, 0, 0, 0, 0, 17, 134217728]),
            vec![(
                "range_check".to_string(),
                Box::new(RangeCheckBuiltinRunner::new(true, bigint!(8), 8)),
            )],
            false,
        );
        //Initialize memory segements
        for _ in 0..3 {
            vm.segments.add(&mut vm.memory, None);
        }

        //Initialize fp
        vm.run_context.fp = MaybeRelocatable::from((1, 3));

        //Insert ids.a into memory
        vm.memory
            .insert(
                &MaybeRelocatable::from((1, 1)),
                &MaybeRelocatable::from(bigint!(1)),
            )
            .unwrap();

        //Skip insert ids.b into memory
        // vm.memory
        //     .insert(
        //         &MaybeRelocatable::from((1, 2)),
        //         &MaybeRelocatable::from(bigint!(2)),
        //     )
        //     .unwrap();

        //Create incorrects ids
        let mut ids = HashMap::<String, BigInt>::new();
        ids.insert(String::from("a"), bigint!(0));
        ids.insert(String::from("b"), bigint!(1));

        //Create references
        vm.references = HashMap::from([
            (
                0,
                HintReference {
                    register: Register::FP,
                    offset1: -2,
                    offset2: 0,
                    inner_dereference: false,
                    ap_tracking_data: None,
                },
            ),
            (
                1,
                HintReference {
                    register: Register::FP,
                    offset1: -1,
                    offset2: 0,
                    inner_dereference: false,
                    ap_tracking_data: None,
                },
            ),
        ]);
        //Execute the hint
        assert_eq!(
            execute_hint(&mut vm, hint_code, ids, &ApTracking::new()),
            Err(VirtualMachineError::FailedToGetIds)
        );
    }

    #[test]
    fn memcpy_enter_scope_valid() {
        let hint_code = "vm_enter_scope({'n': ids.len})".as_bytes();
        let mut vm = VirtualMachine::new(
            BigInt::new(Sign::Plus, vec![1, 0, 0, 0, 0, 0, 17, 134217728]),
            Vec::new(),
            false,
        );

        // initialize memory segments
        vm.segments.add(&mut vm.memory, None);

        // initialize fp
        vm.run_context.fp = MaybeRelocatable::from((0, 3));

        // insert ids.len into memory
        vm.memory
            .insert(
                &MaybeRelocatable::from((0, 1)),
                &MaybeRelocatable::from(bigint!(5)),
            )
            .unwrap();

        let mut ids = HashMap::<String, BigInt>::new();
        ids.insert(String::from("len"), bigint!(0));

        //Create references
        vm.references = HashMap::from([(
            0,
            HintReference {
                register: Register::FP,
                offset1: -2,
                offset2: 0,
                inner_dereference: false,
                ap_tracking_data: None,
            },
        )]);

        assert!(execute_hint(&mut vm, hint_code, ids, &ApTracking::new()).is_ok());
    }

    #[test]
    fn memcpy_enter_scope_invalid() {
        let hint_code = "vm_enter_scope({'n': ids.len})".as_bytes();
        let mut vm = VirtualMachine::new(
            BigInt::new(Sign::Plus, vec![1, 0, 0, 0, 0, 0, 17, 134217728]),
            Vec::new(),
            false,
        );

        // initialize memory segments
        vm.segments.add(&mut vm.memory, None);

        // initialize fp
        vm.run_context.fp = MaybeRelocatable::from((0, 3));

        // insert ids.len into memory
        // we insert a relocatable value in the address of ids.len so that it raises an error.
        vm.memory
            .insert(
                &MaybeRelocatable::from((0, 1)),
                &MaybeRelocatable::from((0, 0)),
            )
            .unwrap();

        let mut ids = HashMap::<String, BigInt>::new();
        ids.insert(String::from("len"), bigint!(0));

        // create references
        vm.references = HashMap::from([(
            0,
            HintReference {
                register: Register::FP,
                offset1: -2,
                offset2: 0,
                inner_dereference: false,
                ap_tracking_data: None,
            },
        )]);

        assert_eq!(
            execute_hint(&mut vm, hint_code, ids, &ApTracking::new()),
            Err(VirtualMachineError::ExpectedInteger(
                MaybeRelocatable::from((0, 1))
            ))
        );
    }

    #[test]
    fn memcpy_continue_copying_valid() {
        let hint_code = "n -= 1\nids.continue_copying = 1 if n > 0 else 0".as_bytes();
        let mut vm = VirtualMachine::new(
            BigInt::new(Sign::Plus, vec![1, 0, 0, 0, 0, 0, 17, 134217728]),
            Vec::new(),
            false,
        );

        // initialize memory segments
        vm.segments.add(&mut vm.memory, None);

        // initialize fp
        vm.run_context.fp = MaybeRelocatable::from((0, 3));

        // initialize vm scope with variable `n`
        vm.exec_scopes
            .assign_or_update_variable("n", PyValueType::BigInt(bigint!(1)));

        // initialize ids.continue_copying
        // we create a memory gap so that there is None in (0, 1), the actual addr of continue_copying
        vm.memory
            .insert(
                &MaybeRelocatable::from((0, 2)),
                &MaybeRelocatable::from(bigint!(5)),
            )
            .unwrap();

        let mut ids = HashMap::<String, BigInt>::new();
        ids.insert(String::from("continue_copying"), bigint!(0));

        // create references
        vm.references = HashMap::from([(
            0,
            HintReference {
                register: Register::FP,
                offset1: -2,
                offset2: 0,
                inner_dereference: false,
                ap_tracking_data: None,
            },
        )]);

        assert!(execute_hint(&mut vm, hint_code, ids, &ApTracking::new()).is_ok());
    }

    #[test]
    fn memcpy_continue_copying_variable_not_in_scope_error() {
        let hint_code = "n -= 1\nids.continue_copying = 1 if n > 0 else 0".as_bytes();
        let mut vm = VirtualMachine::new(
            BigInt::new(Sign::Plus, vec![1, 0, 0, 0, 0, 0, 17, 134217728]),
            Vec::new(),
            false,
        );

        // initialize memory segments
        vm.segments.add(&mut vm.memory, None);

        // initialize fp
        vm.run_context.fp = MaybeRelocatable::from((0, 3));

        // we don't initialize `n` now:
        /*  vm.exec_scopes
        .assign_or_update_variable("n", PyValueType::BigInt(bigint!(1)));  */

        // initialize ids.continue_copying
        // we create a memory gap so that there is None in (0, 1), the actual addr of continue_copying
        vm.memory
            .insert(
                &MaybeRelocatable::from((0, 2)),
                &MaybeRelocatable::from(bigint!(5)),
            )
            .unwrap();

        let mut ids = HashMap::<String, BigInt>::new();
        ids.insert(String::from("continue_copying"), bigint!(0));

        // create references
        vm.references = HashMap::from([(
            0,
            HintReference {
                register: Register::FP,
                offset1: -2,
                offset2: 0,
                inner_dereference: false,
                ap_tracking_data: None,
            },
        )]);

        assert_eq!(
            execute_hint(&mut vm, hint_code, ids, &ApTracking::new()),
            Err(VirtualMachineError::VariableNotInScopeError(
                "n".to_string()
            ))
        );
    }

    #[test]
    fn memcpy_continue_copying_insert_error() {
        let hint_code = "n -= 1\nids.continue_copying = 1 if n > 0 else 0".as_bytes();
        let mut vm = VirtualMachine::new(
            BigInt::new(Sign::Plus, vec![1, 0, 0, 0, 0, 0, 17, 134217728]),
            Vec::new(),
            false,
        );

        // initialize memory segments
        vm.segments.add(&mut vm.memory, None);

        // initialize fp
        vm.run_context.fp = MaybeRelocatable::from((0, 3));

        // initialize with variable `n`
        vm.exec_scopes
            .assign_or_update_variable("n", PyValueType::BigInt(bigint!(1)));

        // initialize ids.continue_copying
        // a value is written in the address so the hint cant insert value there
        vm.memory
            .insert(
                &MaybeRelocatable::from((0, 1)),
                &MaybeRelocatable::from(bigint!(5)),
            )
            .unwrap();

        let mut ids = HashMap::<String, BigInt>::new();
        ids.insert(String::from("continue_copying"), bigint!(0));

        // create references
        vm.references = HashMap::from([(
            0,
            HintReference {
                register: Register::FP,
                offset1: -2,
                offset2: 0,
                inner_dereference: false,
                ap_tracking_data: None,
            },
        )]);

        assert_eq!(
            execute_hint(&mut vm, hint_code, ids, &ApTracking::new()),
            Err(VirtualMachineError::MemoryError(
                MemoryError::InconsistentMemory(
                    MaybeRelocatable::from((0, 1)),
                    MaybeRelocatable::from(bigint!(5)),
                    MaybeRelocatable::from(bigint!(0))
                )
            ))
        );
    }

    #[test]
    fn exit_scope_valid() {
        let hint_code = "vm_exit_scope()".as_bytes();
        let mut vm = VirtualMachine::new(
            BigInt::new(Sign::Plus, vec![1, 0, 0, 0, 0, 0, 17, 134217728]),
            Vec::new(),
            false,
        );

        // create new vm scope with dummy variable
        vm.exec_scopes.enter_scope(HashMap::from([(
            String::from("a"),
            PyValueType::BigInt(bigint!(1)),
        )]));

        // initialize memory segments
        vm.segments.add(&mut vm.memory, None);

        assert!(execute_hint(&mut vm, hint_code, HashMap::new(), &ApTracking::new()).is_ok());
    }

    #[test]
    fn exit_scope_invalid() {
        let hint_code = "vm_exit_scope()".as_bytes();
        let mut vm = VirtualMachine::new(
            BigInt::new(Sign::Plus, vec![1, 0, 0, 0, 0, 0, 17, 134217728]),
            Vec::new(),
            false,
        );

        // new vm scope is not created so that the hint raises an error:
        //vm.exec_scopes.enter_scope(HashMap::from([(String::from("a"), PyValueType::BigInt(bigint!(1)))]));

        // initialize memory segments
        vm.segments.add(&mut vm.memory, None);

        assert_eq!(
            execute_hint(&mut vm, hint_code, HashMap::new(), &ApTracking::new()),
            Err(VirtualMachineError::MainScopeError(
                ExecScopeError::ExitMainScopeError
            ))
        );
    }
}<|MERGE_RESOLUTION|>--- conflicted
+++ resolved
@@ -5,15 +5,6 @@
 use crate::serde::deserialize_program::ApTracking;
 use crate::types::instruction::Register;
 use crate::vm::errors::vm_errors::VirtualMachineError;
-<<<<<<< HEAD
-use crate::vm::hints::{
-    find_element_hint::find_element,
-    hint_utils::{
-        add_segment, assert_250_bit, assert_le_felt, assert_lt_felt, assert_nn, assert_not_equal,
-        assert_not_zero, is_le_felt, is_nn, is_nn_out_of_range, is_positive, signed_div_rem,
-        split_felt, split_int, split_int_assert_range, sqrt, unsigned_div_rem,
-    },
-=======
 use crate::vm::hints::dict_hint_utils::{
     default_dict_new, dict_new, dict_read, dict_update, dict_write,
 };
@@ -22,7 +13,6 @@
     assert_not_zero, exit_scope, is_le_felt, is_nn, is_nn_out_of_range, is_positive,
     memcpy_continue_copying, memcpy_enter_scope, signed_div_rem, split_felt, split_int,
     split_int_assert_range, sqrt, unsigned_div_rem,
->>>>>>> 78638b1f
 };
 use crate::vm::hints::pow_utils::pow;
 use crate::vm::vm_core::VirtualMachine;
@@ -71,14 +61,8 @@
         Ok("vm_enter_scope({'n': ids.len})") => memcpy_enter_scope(vm, ids, Some(ap_tracking)),
         Ok("n -= 1\nids.continue_copying = 1 if n > 0 else 0") => memcpy_continue_copying(vm, ids, Some(ap_tracking)),
         Ok("from starkware.cairo.common.math_utils import assert_integer\nassert ids.MAX_HIGH < 2**128 and ids.MAX_LOW < 2**128\nassert PRIME - 1 == ids.MAX_HIGH * 2**128 + ids.MAX_LOW\nassert_integer(ids.value)\nids.low = ids.value & ((1 << 128) - 1)\nids.high = ids.value >> 128"
-<<<<<<< HEAD
-        ) => split_felt(vm, ids),
-        Ok("from starkware.cairo.common.math_utils import assert_integer\nassert_integer(ids.div)\nassert 0 < ids.div <= PRIME // range_check_builtin.bound, \\\n    f'div={hex(ids.div)} is out of the valid range.'\nids.q, ids.r = divmod(ids.value, ids.div)") => unsigned_div_rem(vm, ids),
-        Ok("from starkware.cairo.common.math_utils import as_int, assert_integer\n\nassert_integer(ids.div)\nassert 0 < ids.div <= PRIME // range_check_builtin.bound, \\\n    f'div={hex(ids.div)} is out of the valid range.'\n\nassert_integer(ids.bound)\nassert ids.bound <= range_check_builtin.bound // 2, \\\n    f'bound={hex(ids.bound)} is out of the valid range.'\n\nint_value = as_int(ids.value, PRIME)\nq, ids.r = divmod(int_value, ids.div)\n\nassert -ids.bound <= q < ids.bound, \\\n    f'{int_value} / {ids.div} = {q} is out of the range [{-ids.bound}, {ids.bound}).'\n\nids.biased_q = q + ids.bound") => signed_div_rem(vm, ids),
-        Ok("from starkware.cairo.common.math_utils import assert_integer\nassert_integer(ids.a)\nassert_integer(ids.b)\nassert (ids.a % PRIME) < (ids.b % PRIME), \\\n    f'a = {ids.a % PRIME} is not less than b = {ids.b % PRIME}.'") => assert_lt_felt(vm, ids),
+        ) => split_felt(vm, ids, None),
         Ok("array_ptr = ids.array_ptr\nelm_size = ids.elm_size\nassert isinstance(elm_size, int) and elm_size > 0, \\\n    f'Invalid value for elm_size. Got: {elm_size}.'\nkey = ids.key\n\nif '__find_element_index' in globals():\n    ids.index = __find_element_index\n    found_key = memory[array_ptr + elm_size * __find_element_index]\n    assert found_key == key, \\\n        f'Invalid index found in __find_element_index. index: {__find_element_index}, ' \\\n        f'expected key {key}, found key: {found_key}.'\n    # Delete __find_element_index to make sure it's not used for the next calls.\n    del __find_element_index\nelse:\n    n_elms = ids.n_elms\n    assert isinstance(n_elms, int) and n_elms >= 0, \\\n        f'Invalid value for n_elms. Got: {n_elms}.'\n    if '__find_element_max_size' in globals():\n        assert n_elms <= __find_element_max_size, \\\n            f'find_element() can only be used with n_elms<={__find_element_max_size}. ' \\\n            f'Got: n_elms={n_elms}.'\n\n    for i in range(n_elms):\n        if memory[array_ptr + elm_size * i] == key:\n            ids.index = i\n            break\n    else:\n        raise ValueError(f'Key {key} was not found.')") => find_element(vm, ids),
-=======
-        ) => split_felt(vm, ids, None),
         Ok("from starkware.cairo.common.math_utils import assert_integer\nassert_integer(ids.div)\nassert 0 < ids.div <= PRIME // range_check_builtin.bound, \\\n    f'div={hex(ids.div)} is out of the valid range.'\nids.q, ids.r = divmod(ids.value, ids.div)") => unsigned_div_rem(vm, ids, None),
         Ok("from starkware.cairo.common.math_utils import as_int, assert_integer\n\nassert_integer(ids.div)\nassert 0 < ids.div <= PRIME // range_check_builtin.bound, \\\n    f'div={hex(ids.div)} is out of the valid range.'\n\nassert_integer(ids.bound)\nassert ids.bound <= range_check_builtin.bound // 2, \\\n    f'bound={hex(ids.bound)} is out of the valid range.'\n\nint_value = as_int(ids.value, PRIME)\nq, ids.r = divmod(int_value, ids.div)\n\nassert -ids.bound <= q < ids.bound, \\\n    f'{int_value} / {ids.div} = {q} is out of the range [{-ids.bound}, {ids.bound}).'\n\nids.biased_q = q + ids.bound") => signed_div_rem(vm, ids, None),
         Ok("from starkware.cairo.common.math_utils import assert_integer\nassert_integer(ids.a)\nassert_integer(ids.b)\nassert (ids.a % PRIME) < (ids.b % PRIME), \\\n    f'a = {ids.a % PRIME} is not less than b = {ids.b % PRIME}.'") => assert_lt_felt(vm, ids, None),
@@ -93,7 +77,6 @@
         ) => default_dict_new(vm, ids, None),
         Ok("# Verify dict pointer and prev value.\ndict_tracker = __dict_manager.get_tracker(ids.dict_ptr)\ncurrent_value = dict_tracker.data[ids.key]\nassert current_value == ids.prev_value, \\\n    f'Wrong previous value in dict. Got {ids.prev_value}, expected {current_value}.'\n\n# Update value.\ndict_tracker.data[ids.key] = ids.new_value\ndict_tracker.current_ptr += ids.DictAccess.SIZE"
         ) => dict_update(vm, ids, None),
->>>>>>> 78638b1f
         Ok(hint_code) => Err(VirtualMachineError::UnknownHint(String::from(hint_code))),
         Err(_) => Err(VirtualMachineError::InvalidHintEncoding(
             vm.run_context.pc.clone(),
