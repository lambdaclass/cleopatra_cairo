use crate::vm::errors::memory_errors::MemoryError;
use num_bigint::BigInt;
use std::fmt;

use crate::types::relocatable::{MaybeRelocatable, Relocatable};
use crate::vm::errors::runner_errors::RunnerError;

use super::exec_scope_errors::ExecScopeError;

#[derive(Debug, PartialEq)]
pub enum VirtualMachineError {
    InvalidInstructionEncoding,
    InvalidOp1Reg(i64),
    ImmShouldBe1,
    UnknownOp0,
    InvalidApUpdate(i64),
    InvalidPcUpdate(i64),
    UnconstrainedResAdd,
    UnconstrainedResJump,
    UnconstrainedResJumpRel,
    UnconstrainedResAssertEq,
    DiffAssertValues(BigInt, BigInt),
    CantWriteReturnPc(BigInt, BigInt),
    CantWriteReturnFp(BigInt, BigInt),
    NoDst,
    PureValue,
    InvalidRes(i64),
    InvalidOpcode(i64),
    RelocatableAdd,
    OffsetExeeded(BigInt),
    NotImplemented,
    DiffIndexSub,
    InconsistentAutoDeduction(String, MaybeRelocatable, Option<MaybeRelocatable>),
    RunnerError(RunnerError),
    InvalidHintEncoding(MaybeRelocatable),
    MemoryError(MemoryError),
    NoRangeCheckBuiltin,
    IncorrectIds(Vec<String>, Vec<String>),
    MemoryGet(MaybeRelocatable),
    ExpectedInteger(MaybeRelocatable),
    FailedToGetIds,
    NonLeFelt(BigInt, BigInt),
    OutOfValidRange(BigInt, BigInt),
    FailedToGetReference(BigInt),
    ValueOutOfRange(BigInt),
    UnknownHint(String),
    ValueOutsideValidRange(BigInt),
    SplitIntNotZero,
    SplitIntLimbOutOfRange(BigInt),
    DiffTypeComparison(MaybeRelocatable, MaybeRelocatable),
    AssertNotEqualFail(MaybeRelocatable, MaybeRelocatable),
    DiffIndexComp(Relocatable, Relocatable),
    ValueOutside250BitRange(BigInt),
    SqrtNegative(BigInt),
    FailedToGetSqrt(BigInt),
    AssertNotZero(BigInt, BigInt),
<<<<<<< HEAD
    MainScopeError(ExecScopeError),
    ScopeError,
    VariableNotInScopeError(String),
=======
    AssertLtFelt(BigInt, BigInt),
    NoneApTrackingData,
    InvalidTrackingGroup(usize, usize),
    InvalidApValue(MaybeRelocatable),
>>>>>>> 2190ab4b
}

impl fmt::Display for VirtualMachineError {
    fn fmt(&self, f: &mut fmt::Formatter) -> fmt::Result {
        match self {
            VirtualMachineError::InvalidInstructionEncoding => {
                write!(f, "Instruction should be an int. Found:")
            }
            VirtualMachineError::InvalidOp1Reg(n) => write!(f, "Invalid op1_register value: {}", n),
            VirtualMachineError::ImmShouldBe1 => {
                write!(f, "In immediate mode, off2 should be 1")
            }
            VirtualMachineError::UnknownOp0 => {
                write!(f, "op0 must be known in double dereference")
            }
            VirtualMachineError::InvalidApUpdate(n) => write!(f, "Invalid ap_update value: {}", n),
            VirtualMachineError::InvalidPcUpdate(n) => write!(f, "Invalid pc_update value: {}", n),
            VirtualMachineError::UnconstrainedResAdd => {
                write!(f, "Res.UNCONSTRAINED cannot be used with ApUpdate.ADD")
            }
            VirtualMachineError::UnconstrainedResJump => {
                write!(f, "Res.UNCONSTRAINED cannot be used with PcUpdate.JUMP")
            }
            VirtualMachineError::UnconstrainedResJumpRel => {
                write!(f, "Res.UNCONSTRAINED cannot be used with PcUpdate.JUMP_REL")
            }
            VirtualMachineError::UnconstrainedResAssertEq => {
                write!(f, "Res.UNCONSTRAINED cannot be used with Opcode.ASSERT_EQ")
            }
            VirtualMachineError::DiffAssertValues(res, dst) => write!(f, "ASSERT_EQ instruction failed; res:{} != dst:{}", res, dst),
            VirtualMachineError::CantWriteReturnPc(op0, ret_pc) => write!(f, "Call failed to write return-pc (inconsistent op0): {} != {}. Did you forget to increment ap?", op0, ret_pc),
            VirtualMachineError::CantWriteReturnFp(dst, ret_fp) => write!(f, "Call failed to write return-fp (inconsistent dst): {} != {}. Did you forget to increment ap?", dst, ret_fp),
            VirtualMachineError::NoDst => write!(f,  "Couldn't get or load dst"),
            VirtualMachineError::InvalidRes(n) => write!(f, "Invalid res value: {}", n),
            VirtualMachineError::InvalidOpcode(n) => write!(f, "Invalid opcode value: {}", n),
            VirtualMachineError::RelocatableAdd => {
                write!(f, "Cannot add two relocatable values")
            }
            VirtualMachineError::OffsetExeeded(n) => write!(f, "Offset {} exeeds maximum offset value", n),
            VirtualMachineError::NotImplemented => write!(f, "This is not implemented"),
            VirtualMachineError::PureValue => Ok(()),
            VirtualMachineError::DiffIndexSub => write!(
                f,
                "Can only subtract two relocatable values of the same segment"
            ),
            VirtualMachineError::InconsistentAutoDeduction(builtin_name, expected_value, current_value) => {
                write!(f, "Inconsistent auto-deduction for builtin {}, expected {:?}, got {:?}", builtin_name, expected_value, current_value)
            },
            VirtualMachineError::RunnerError(runner_error) => runner_error.fmt(f),
            VirtualMachineError::InvalidHintEncoding(address) => write!(f, "Invalid hint encoding at pc: {:?}", address),
            VirtualMachineError::NoRangeCheckBuiltin => {
                write!(f, "Expected range_check builtin to be present")
            },
            VirtualMachineError::IncorrectIds(expected, existing) => {
                write!(f, "Expected ids to contain {:?}, got: {:?}", expected, existing)
            },
            VirtualMachineError::MemoryGet(addr) => {
                write!(f, "Failed to retrieve value from address {:?}", addr)
            },
            VirtualMachineError::ExpectedInteger(addr) => {
                write!(f, "Expected integer at address {:?}", addr)
            },
            VirtualMachineError::FailedToGetIds => {
                write!(f, "Failed to get ids from memory")
            },
            VirtualMachineError::NonLeFelt(a, b) => {
                write!(f, "Assertion failed, {}, is not less or equal to {}", a, b)
            },
            VirtualMachineError::OutOfValidRange(div, max) => {
                write!(f, "Div out of range: 0 < {} <= {}", div, max)
            },
            VirtualMachineError::FailedToGetReference(reference_id) => {
                write!(f, "Failed to get reference for id {}", reference_id)
            },
            VirtualMachineError::ValueOutOfRange(a) => {
                write!(f, "Assertion failed, 0 <= ids.a % PRIME < range_check_builtin.bound \n a = {:?} is out of range", a)
            },
            VirtualMachineError::UnknownHint(hint_code) => write!(f, "Unknown Hint: {:?}", hint_code),
            VirtualMachineError::MemoryError(memory_error) => memory_error.fmt(f),
            VirtualMachineError::ValueOutsideValidRange(value) => write!(f, "Value: {:?} is outside valid range", value),
            VirtualMachineError::SplitIntNotZero => write!(f,"split_int(): value is out of range"),
            VirtualMachineError::SplitIntLimbOutOfRange(limb) => write!(f, "split_int(): Limb {:?} is out of range.", limb),
            VirtualMachineError::DiffTypeComparison(a, b) => {
                write!(f, "Failed to compare {:?} and  {:?}, cant compare a relocatable to an integer value", a, b)
            },
            VirtualMachineError::AssertNotEqualFail(a, b) => {
                write!(f, "assert_not_equal failed: {:?} =  {:?}", a, b)
            },
            VirtualMachineError::DiffIndexComp(a, b) => {
                write!(f, "Failed to compare {:?} and  {:?}, cant compare two relocatable values of different segment indexes", a, b)
            },
            VirtualMachineError::ValueOutside250BitRange(value) => write!(f, "Value: {:?} is outside of the range [0, 2**250)", value),
            VirtualMachineError::SqrtNegative(value) => write!(f, "Can't calculate the square root of negative number: {:?})", value),
            VirtualMachineError::FailedToGetSqrt(value) => write!(f, "Failed to calculate the square root of: {:?})", value),
            VirtualMachineError::AssertNotZero(value, prime) => {
                write!(f, "Assertion failed, {} % {} is equal to 0", value, prime)
            },
<<<<<<< HEAD
            VirtualMachineError::MainScopeError(error) => {
                write!(f, "Got scope error {}", error)
            },
            VirtualMachineError::VariableNotInScopeError(var_name) => {
                write!(f, "Variable {} not in local scope", var_name)
            },
            VirtualMachineError::ScopeError => write!(f, "Failed to get scope variables"),
=======
            VirtualMachineError::AssertLtFelt(a, b) => {
                write!(f, "Assertion failed, a = {} % PRIME is not less than b = {} % PRIME", a, b)

            },
            VirtualMachineError::NoneApTrackingData => {
                write!(f, "AP tracking data is None; could not apply correction to address")
            },
            VirtualMachineError::InvalidTrackingGroup(group1, group2) => {
                write!(f, "Tracking groups should be the same, got {} and {}", group1, group2)
            },
            VirtualMachineError::InvalidApValue(addr) => {
                write!(f, "Expected relocatable for ap, got {:?}", addr)
            },
>>>>>>> 2190ab4b
        }
    }
}<|MERGE_RESOLUTION|>--- conflicted
+++ resolved
@@ -54,16 +54,13 @@
     SqrtNegative(BigInt),
     FailedToGetSqrt(BigInt),
     AssertNotZero(BigInt, BigInt),
-<<<<<<< HEAD
     MainScopeError(ExecScopeError),
     ScopeError,
     VariableNotInScopeError(String),
-=======
     AssertLtFelt(BigInt, BigInt),
     NoneApTrackingData,
     InvalidTrackingGroup(usize, usize),
     InvalidApValue(MaybeRelocatable),
->>>>>>> 2190ab4b
 }
 
 impl fmt::Display for VirtualMachineError {
@@ -161,7 +158,6 @@
             VirtualMachineError::AssertNotZero(value, prime) => {
                 write!(f, "Assertion failed, {} % {} is equal to 0", value, prime)
             },
-<<<<<<< HEAD
             VirtualMachineError::MainScopeError(error) => {
                 write!(f, "Got scope error {}", error)
             },
@@ -169,7 +165,6 @@
                 write!(f, "Variable {} not in local scope", var_name)
             },
             VirtualMachineError::ScopeError => write!(f, "Failed to get scope variables"),
-=======
             VirtualMachineError::AssertLtFelt(a, b) => {
                 write!(f, "Assertion failed, a = {} % PRIME is not less than b = {} % PRIME", a, b)
 
@@ -183,7 +178,6 @@
             VirtualMachineError::InvalidApValue(addr) => {
                 write!(f, "Expected relocatable for ap, got {:?}", addr)
             },
->>>>>>> 2190ab4b
         }
     }
 }