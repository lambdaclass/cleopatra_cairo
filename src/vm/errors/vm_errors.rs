use crate::vm::errors::memory_errors::MemoryError;
use num_bigint::BigInt;
use std::fmt;

use crate::types::relocatable::{MaybeRelocatable, Relocatable};
use crate::vm::errors::runner_errors::RunnerError;

use super::exec_scope_errors::ExecScopeError;

#[derive(Debug, PartialEq)]
pub enum VirtualMachineError {
    InvalidInstructionEncoding,
    InvalidOp1Reg(i64),
    ImmShouldBe1,
    UnknownOp0,
    InvalidApUpdate(i64),
    InvalidPcUpdate(i64),
    UnconstrainedResAdd,
    UnconstrainedResJump,
    UnconstrainedResJumpRel,
    UnconstrainedResAssertEq,
    DiffAssertValues(BigInt, BigInt),
    CantWriteReturnPc(BigInt, BigInt),
    CantWriteReturnFp(BigInt, BigInt),
    NoDst,
    PureValue,
    InvalidRes(i64),
    InvalidOpcode(i64),
    RelocatableAdd,
    OffsetExceeded(BigInt),
    NotImplemented,
    DiffIndexSub,
    InconsistentAutoDeduction(String, MaybeRelocatable, Option<MaybeRelocatable>),
    RunnerError(RunnerError),
    InvalidHintEncoding(MaybeRelocatable),
    MemoryError(MemoryError),
    NoRangeCheckBuiltin,
    IncorrectIds(Vec<String>, Vec<String>),
    MemoryGet(MaybeRelocatable),
    ExpectedInteger(MaybeRelocatable),
    FailedToGetIds,
    NonLeFelt(BigInt, BigInt),
    OutOfValidRange(BigInt, BigInt),
    FailedToGetReference(BigInt),
    ValueOutOfRange(BigInt),
    UnknownHint(String),
    ValueOutsideValidRange(BigInt),
    SplitIntNotZero,
    SplitIntLimbOutOfRange(BigInt),
    DiffTypeComparison(MaybeRelocatable, MaybeRelocatable),
    AssertNotEqualFail(MaybeRelocatable, MaybeRelocatable),
    DiffIndexComp(Relocatable, Relocatable),
    ValueOutside250BitRange(BigInt),
    SqrtNegative(BigInt),
    FailedToGetSqrt(BigInt),
    AssertNotZero(BigInt, BigInt),
    MainScopeError(ExecScopeError),
    ScopeError,
    VariableNotInScopeError(String),
    CantCreateDictionaryOnTakenSegment(usize),
    NoDictTracker(usize),
    NoValueForKey(BigInt),
    AssertLtFelt(BigInt, BigInt),
<<<<<<< HEAD
    FindElemKeyNotFound(MaybeRelocatable),
    FindElemMaxSize(BigInt, BigInt),
    InvalidIndex(BigInt, MaybeRelocatable, MaybeRelocatable),
    FindElemNoFoundKey,
=======
    NoneApTrackingData,
    InvalidTrackingGroup(usize, usize),
    InvalidApValue(MaybeRelocatable),
    NoInitialDict,
    WrongPrevValue(BigInt, Option<BigInt>, BigInt),
>>>>>>> 78638b1f
}

impl fmt::Display for VirtualMachineError {
    fn fmt(&self, f: &mut fmt::Formatter) -> fmt::Result {
        match self {
            VirtualMachineError::InvalidInstructionEncoding => {
                write!(f, "Instruction should be an int. Found:")
            }
            VirtualMachineError::InvalidOp1Reg(n) => write!(f, "Invalid op1_register value: {}", n),
            VirtualMachineError::ImmShouldBe1 => {
                write!(f, "In immediate mode, off2 should be 1")
            }
            VirtualMachineError::UnknownOp0 => {
                write!(f, "op0 must be known in double dereference")
            }
            VirtualMachineError::InvalidApUpdate(n) => write!(f, "Invalid ap_update value: {}", n),
            VirtualMachineError::InvalidPcUpdate(n) => write!(f, "Invalid pc_update value: {}", n),
            VirtualMachineError::UnconstrainedResAdd => {
                write!(f, "Res.UNCONSTRAINED cannot be used with ApUpdate.ADD")
            }
            VirtualMachineError::UnconstrainedResJump => {
                write!(f, "Res.UNCONSTRAINED cannot be used with PcUpdate.JUMP")
            }
            VirtualMachineError::UnconstrainedResJumpRel => {
                write!(f, "Res.UNCONSTRAINED cannot be used with PcUpdate.JUMP_REL")
            }
            VirtualMachineError::UnconstrainedResAssertEq => {
                write!(f, "Res.UNCONSTRAINED cannot be used with Opcode.ASSERT_EQ")
            }
            VirtualMachineError::DiffAssertValues(res, dst) => write!(f, "ASSERT_EQ instruction failed; res:{} != dst:{}", res, dst),
            VirtualMachineError::CantWriteReturnPc(op0, ret_pc) => write!(f, "Call failed to write return-pc (inconsistent op0): {} != {}. Did you forget to increment ap?", op0, ret_pc),
            VirtualMachineError::CantWriteReturnFp(dst, ret_fp) => write!(f, "Call failed to write return-fp (inconsistent dst): {} != {}. Did you forget to increment ap?", dst, ret_fp),
            VirtualMachineError::NoDst => write!(f,  "Couldn't get or load dst"),
            VirtualMachineError::InvalidRes(n) => write!(f, "Invalid res value: {}", n),
            VirtualMachineError::InvalidOpcode(n) => write!(f, "Invalid opcode value: {}", n),
            VirtualMachineError::RelocatableAdd => {
                write!(f, "Cannot add two relocatable values")
            }
            VirtualMachineError::OffsetExceeded(n) => write!(f, "Offset {} exeeds maximum offset value", n),
            VirtualMachineError::NotImplemented => write!(f, "This is not implemented"),
            VirtualMachineError::PureValue => Ok(()),
            VirtualMachineError::DiffIndexSub => write!(
                f,
                "Can only subtract two relocatable values of the same segment"
            ),
            VirtualMachineError::InconsistentAutoDeduction(builtin_name, expected_value, current_value) => {
                write!(f, "Inconsistent auto-deduction for builtin {}, expected {:?}, got {:?}", builtin_name, expected_value, current_value)
            },
            VirtualMachineError::RunnerError(runner_error) => runner_error.fmt(f),
            VirtualMachineError::InvalidHintEncoding(address) => write!(f, "Invalid hint encoding at pc: {:?}", address),
            VirtualMachineError::NoRangeCheckBuiltin => {
                write!(f, "Expected range_check builtin to be present")
            },
            VirtualMachineError::IncorrectIds(expected, existing) => {
                write!(f, "Expected ids to contain {:?}, got: {:?}", expected, existing)
            },
            VirtualMachineError::MemoryGet(addr) => {
                write!(f, "Failed to retrieve value from address {:?}", addr)
            },
            VirtualMachineError::ExpectedInteger(addr) => {
                write!(f, "Expected integer at address {:?}", addr)
            },
            VirtualMachineError::FailedToGetIds => {
                write!(f, "Failed to get ids from memory")
            },
            VirtualMachineError::NonLeFelt(a, b) => {
                write!(f, "Assertion failed, {}, is not less or equal to {}", a, b)
            },
            VirtualMachineError::OutOfValidRange(div, max) => {
                write!(f, "Div out of range: 0 < {} <= {}", div, max)
            },
            VirtualMachineError::FailedToGetReference(reference_id) => {
                write!(f, "Failed to get reference for id {}", reference_id)
            },
            VirtualMachineError::ValueOutOfRange(a) => {
                write!(f, "Assertion failed, 0 <= ids.a % PRIME < range_check_builtin.bound \n a = {:?} is out of range", a)
            },
            VirtualMachineError::UnknownHint(hint_code) => write!(f, "Unknown Hint: {:?}", hint_code),
            VirtualMachineError::MemoryError(memory_error) => memory_error.fmt(f),
            VirtualMachineError::ValueOutsideValidRange(value) => write!(f, "Value: {:?} is outside valid range", value),
            VirtualMachineError::SplitIntNotZero => write!(f,"split_int(): value is out of range"),
            VirtualMachineError::SplitIntLimbOutOfRange(limb) => write!(f, "split_int(): Limb {:?} is out of range.", limb),
            VirtualMachineError::DiffTypeComparison(a, b) => {
                write!(f, "Failed to compare {:?} and  {:?}, cant compare a relocatable to an integer value", a, b)
            },
            VirtualMachineError::AssertNotEqualFail(a, b) => {
                write!(f, "assert_not_equal failed: {:?} =  {:?}", a, b)
            },
            VirtualMachineError::DiffIndexComp(a, b) => {
                write!(f, "Failed to compare {:?} and  {:?}, cant compare two relocatable values of different segment indexes", a, b)
            },
            VirtualMachineError::ValueOutside250BitRange(value) => write!(f, "Value: {:?} is outside of the range [0, 2**250)", value),
            VirtualMachineError::SqrtNegative(value) => write!(f, "Can't calculate the square root of negative number: {:?})", value),
            VirtualMachineError::FailedToGetSqrt(value) => write!(f, "Failed to calculate the square root of: {:?})", value),
            VirtualMachineError::AssertNotZero(value, prime) => {
                write!(f, "Assertion failed, {} % {} is equal to 0", value, prime)
            },
            VirtualMachineError::MainScopeError(error) => {
                write!(f, "Got scope error {}", error)
            },
            VirtualMachineError::VariableNotInScopeError(var_name) => {
                write!(f, "Variable {} not in local scope", var_name)
            },
            VirtualMachineError::ScopeError => write!(f, "Failed to get scope variables"),
            VirtualMachineError::CantCreateDictionaryOnTakenSegment(index) => {
                write!(f, "DictManagerError: Tried to create tracker for a dictionary on segment: {:?} when there is already a tracker for a dictionary on this segment", index)
            },
            VirtualMachineError::NoDictTracker(index) => {
                write!(f, "Dict Error: No dict tracker found for segment {:?}", index)
            },
            VirtualMachineError::NoValueForKey(key) => {
                write!(f, "Dict Error: No value found for key: {:?}", key)},
            VirtualMachineError::AssertLtFelt(a, b) => {
                write!(f, "Assertion failed, a = {} % PRIME is not less than b = {} % PRIME", a, b)
<<<<<<< HEAD
=======
            },
            VirtualMachineError::NoInitialDict => {
                write!(f, "Dict Error: Tried to create a dict whithout an initial dict")
            },
            VirtualMachineError::WrongPrevValue(prev, current, key) => {
                write!(f, "Dict Error: Got the wrong value for dict_update, expected value: {:?}, got: {:?} for key: {:?}", prev, current, key)
            },
            VirtualMachineError::NoneApTrackingData => {
                write!(f, "AP tracking data is None; could not apply correction to address")
            },
            VirtualMachineError::InvalidTrackingGroup(group1, group2) => {
                write!(f, "Tracking groups should be the same, got {} and {}", group1, group2)
            },
            VirtualMachineError::InvalidApValue(addr) => {
                write!(f, "Expected relocatable for ap, got {:?}", addr)
>>>>>>> 78638b1f
            },
            VirtualMachineError::FindElemKeyNotFound(key) => write!(f, "Key {:?}, was not found", key),
            VirtualMachineError::FindElemMaxSize(find_elem_max_size, n_elms) => write!(f, "find_elem() can only be used with n_elms <= {:?}.\nGot: n_elms = {:?}", find_elem_max_size, n_elms),
            VirtualMachineError::InvalidIndex(find_element_index, key, found_key) => write!(f, "Invalid index found in find_element_index. Index: {:?}.\nExpected key: {:?}, found_key {:?}", find_element_index, key, found_key),
            VirtualMachineError::FindElemNoFoundKey => write!(f, "Found Key is None"),
        }
    }
}<|MERGE_RESOLUTION|>--- conflicted
+++ resolved
@@ -61,18 +61,15 @@
     NoDictTracker(usize),
     NoValueForKey(BigInt),
     AssertLtFelt(BigInt, BigInt),
-<<<<<<< HEAD
     FindElemKeyNotFound(MaybeRelocatable),
     FindElemMaxSize(BigInt, BigInt),
     InvalidIndex(BigInt, MaybeRelocatable, MaybeRelocatable),
     FindElemNoFoundKey,
-=======
     NoneApTrackingData,
     InvalidTrackingGroup(usize, usize),
     InvalidApValue(MaybeRelocatable),
     NoInitialDict,
     WrongPrevValue(BigInt, Option<BigInt>, BigInt),
->>>>>>> 78638b1f
 }
 
 impl fmt::Display for VirtualMachineError {
@@ -187,8 +184,6 @@
                 write!(f, "Dict Error: No value found for key: {:?}", key)},
             VirtualMachineError::AssertLtFelt(a, b) => {
                 write!(f, "Assertion failed, a = {} % PRIME is not less than b = {} % PRIME", a, b)
-<<<<<<< HEAD
-=======
             },
             VirtualMachineError::NoInitialDict => {
                 write!(f, "Dict Error: Tried to create a dict whithout an initial dict")
@@ -204,7 +199,6 @@
             },
             VirtualMachineError::InvalidApValue(addr) => {
                 write!(f, "Expected relocatable for ap, got {:?}", addr)
->>>>>>> 78638b1f
             },
             VirtualMachineError::FindElemKeyNotFound(key) => write!(f, "Key {:?}, was not found", key),
             VirtualMachineError::FindElemMaxSize(find_elem_max_size, n_elms) => write!(f, "find_elem() can only be used with n_elms <= {:?}.\nGot: n_elms = {:?}", find_elem_max_size, n_elms),
