use crate::bigint;
use crate::types::program::Program;
use crate::types::relocatable::{relocate_value, MaybeRelocatable, Relocatable};
use crate::utils::{is_subsequence, to_field_element};
use crate::vm::errors::memory_errors::MemoryError;
use crate::vm::errors::runner_errors::RunnerError;
use crate::vm::errors::trace_errors::TraceError;
use crate::vm::errors::vm_errors::VirtualMachineError;
use crate::vm::runners::builtin_runner::{
    BitwiseBuiltinRunner, BuiltinRunner, EcOpBuiltinRunner, HashBuiltinRunner, OutputBuiltinRunner,
    RangeCheckBuiltinRunner,
};
use crate::vm::trace::trace_entry::{relocate_trace_register, RelocatedTraceEntry};
use crate::vm::vm_core::VirtualMachine;
use num_bigint::BigInt;
use num_traits::FromPrimitive;
use std::io;

pub struct CairoRunner {
    program: Program,
    pub vm: VirtualMachine,
    _layout: String,
    final_pc: Option<Relocatable>,
    program_base: Option<Relocatable>,
    execution_base: Option<Relocatable>,
    initial_ap: Option<Relocatable>,
    initial_fp: Option<Relocatable>,
    initial_pc: Option<Relocatable>,
    relocated_memory: Vec<Option<BigInt>>,
    pub relocated_trace: Vec<RelocatedTraceEntry>,
}

impl CairoRunner {
    pub fn new(program: &Program) -> CairoRunner {
        let builtin_ordered_list = vec![
            String::from("output"),
            String::from("pedersen"),
            String::from("range_check"),
            String::from("ecdsa"),
            String::from("bitwise"),
            String::from("ec_op"),
        ];
        assert!(
            is_subsequence(&program.builtins, &builtin_ordered_list),
            "Given builtins are not in appropiate order"
        );
        let mut builtin_runners = Vec::<(String, Box<dyn BuiltinRunner>)>::new();
        for builtin_name in program.builtins.iter() {
            if builtin_name == "output" {
                builtin_runners.push((
                    builtin_name.clone(),
                    Box::new(OutputBuiltinRunner::new(true)),
                ));
            }

            if builtin_name == "pedersen" {
                builtin_runners.push((
                    builtin_name.clone(),
                    Box::new(HashBuiltinRunner::new(true, 8)),
                ));
            }

            if builtin_name == "range_check" {
                //Information for Buitin info taken from here https://github.com/starkware-libs/cairo-lang/blob/b614d1867c64f3fb2cf4a4879348cfcf87c3a5a7/src/starkware/cairo/lang/instances.py#L115
                builtin_runners.push((
                    builtin_name.clone(),
                    Box::new(RangeCheckBuiltinRunner::new(true, bigint!(8), 8)),
                ));
            }
            if builtin_name == "bitwise" {
                builtin_runners.push((
                    builtin_name.clone(),
                    Box::new(BitwiseBuiltinRunner::new(true, 256)),
                ));
            }
            if builtin_name == "ec_op" {
                builtin_runners.push((
                    builtin_name.clone(),
                    Box::new(EcOpBuiltinRunner::new(true, 256)),
                ));
            }
        }
        //Initialize a vm, with empty values, will later be filled with actual data in initialize_vm
        CairoRunner {
            program: program.clone(),
            _layout: String::from("plain"),
            vm: VirtualMachine::new(program.prime.clone(), builtin_runners),
            final_pc: None,
            program_base: None,
            execution_base: None,
            initial_ap: None,
            initial_fp: None,
            initial_pc: None,
            relocated_memory: Vec::new(),
            relocated_trace: Vec::new(),
        }
    }
    ///Creates the necessary segments for the program, execution, and each builtin on the MemorySegmentManager and stores the first adress of each of this new segments as each owner's base
    pub fn initialize_segments(&mut self, program_base: Option<Relocatable>) {
        self.program_base = match program_base {
            Some(base) => Some(base),
            None => Some(
                self.vm
                    .segments
                    .lock()
                    .unwrap()
                    .add(&mut self.vm.memory.lock().unwrap(), None),
            ),
        };
        self.execution_base = Some(
            self.vm
                .segments
                .lock()
                .unwrap()
                .add(&mut self.vm.memory.lock().unwrap(), None),
        );
        for (_key, builtin_runner) in self.vm.builtin_runners.iter_mut() {
            builtin_runner.initialize_segments(
                &mut self.vm.segments.lock().unwrap(),
                &mut self.vm.memory.lock().unwrap(),
            );
        }
    }

    fn initialize_state(
        &mut self,
        entrypoint: usize,
        stack: Vec<MaybeRelocatable>,
    ) -> Result<(), RunnerError> {
        if let Some(prog_base) = self.program_base.clone() {
            let initial_pc = Relocatable {
                segment_index: prog_base.segment_index,
                offset: prog_base.offset + entrypoint,
            };
            self.initial_pc = Some(initial_pc);
            match self.vm.segments.lock().unwrap().load_data(
                &mut self.vm.memory.lock().unwrap(),
                &MaybeRelocatable::RelocatableValue(prog_base),
                self.program.data.clone(),
            ) {
                Ok(_) => {}
                Err(e) => return Err(RunnerError::MemoryInitializationError(e)),
            }
            if let Some(exec_base) = &self.execution_base {
                match self.vm.segments.lock().unwrap().load_data(
                    &mut self.vm.memory.lock().unwrap(),
                    &MaybeRelocatable::RelocatableValue(exec_base.clone()),
                    stack,
                ) {
                    Ok(_) => {}
                    Err(e) => return Err(RunnerError::MemoryInitializationError(e)),
                }
            } else {
                return Err(RunnerError::NoExecBase);
            }
        } else {
            return Err(RunnerError::NoProgBase);
        }
        Ok(())
    }

    fn initialize_function_entrypoint(
        &mut self,
        entrypoint: usize,
        mut stack: Vec<MaybeRelocatable>,
        return_fp: MaybeRelocatable,
    ) -> Result<MaybeRelocatable, RunnerError> {
        let end = self
            .vm
            .segments
            .lock()
            .unwrap()
            .add(&mut self.vm.memory.lock().unwrap(), None);
        stack.append(&mut vec![
            return_fp,
            MaybeRelocatable::RelocatableValue(end.clone()),
        ]);
        if let Some(base) = &self.execution_base {
            self.initial_fp = Some(Relocatable {
                segment_index: base.segment_index,
                offset: base.offset + stack.len(),
            });
            self.initial_ap = self.initial_fp.clone();
        } else {
            return Err(RunnerError::NoExecBaseForEntrypoint);
        }
        self.initialize_state(entrypoint, stack)?;
        self.final_pc = Some(end.clone());
        Ok(MaybeRelocatable::RelocatableValue(end))
    }
    ///Initializes state for running a program from the main() entrypoint.
    ///If self.proof_mode == True, the execution starts from the start label rather then the main() function.
    ///Returns the value of the program counter after returning from main.
    pub fn initialize_main_entrypoint(&mut self) -> Result<MaybeRelocatable, RunnerError> {
        //self.execution_public_memory = Vec::new() -> Not used now
        let mut stack = Vec::new();
        for (_name, builtin_runner) in self.vm.builtin_runners.iter() {
            stack.append(&mut builtin_runner.initial_stack()?);
        }
        //Different process if proof_mode is enabled
        let return_fp = self
            .vm
            .segments
            .lock()
            .unwrap()
            .add(&mut self.vm.memory.lock().unwrap(), None);
        if let Some(main) = &self.program.main {
            let main_clone = *main;
            Ok(self.initialize_function_entrypoint(
                main_clone,
                stack,
                MaybeRelocatable::RelocatableValue(return_fp),
            )?)
        } else {
            Err(RunnerError::MissingMain)
        }
    }

    pub fn initialize_vm(&mut self) -> Result<(), RunnerError> {
        match &self.initial_pc {
            Some(pc) => self.vm.run_context.pc = MaybeRelocatable::RelocatableValue(pc.clone()),
            None => return Err(RunnerError::NoPC),
        }
        match &self.initial_ap {
            Some(ap) => self.vm.run_context.ap = MaybeRelocatable::RelocatableValue(ap.clone()),
            None => return Err(RunnerError::NoAP),
        }
        match &self.initial_fp {
            Some(fp) => self.vm.run_context.fp = MaybeRelocatable::RelocatableValue(fp.clone()),
            None => return Err(RunnerError::NoFP),
        }
        match &self.program_base {
            Some(program_base) => {
                self.vm._program_base =
                    Some(MaybeRelocatable::RelocatableValue(program_base.clone()))
            }
            None => return Err(RunnerError::NoProgBase),
        }
        for (_, builtin) in self.vm.builtin_runners.iter() {
            builtin.add_validation_rule(&mut self.vm.memory.lock().unwrap());
        }
        match self.vm.memory.lock().unwrap().validate_existing_memory() {
            Err(error) => Err(RunnerError::MemoryValidationError(error)),
            Ok(_) => Ok(()),
        }
    }

    pub fn run_until_pc(&mut self, address: MaybeRelocatable) -> Result<(), VirtualMachineError> {
        while self.vm.run_context.pc != address {
            self.vm.step()?;
        }
        Ok(())
    }

    ///Relocates the VM's memory, turning bidimensional indexes into contiguous numbers, and values into BigInts
    /// Uses the relocation_table to asign each index a number according to the value on its segment number
    fn relocate_memory(&mut self, relocation_table: &Vec<usize>) -> Result<(), MemoryError> {
        if !(self.relocated_memory.is_empty()) {
            return Err(MemoryError::Relocation);
        }
        //Relocated addresses start at 1
        self.relocated_memory.push(None);
<<<<<<< HEAD
        for (index, segment) in self.vm.memory.lock().unwrap().data.iter().enumerate() {
            //Check that each segment was relocated correctly
            assert!(
                self.relocated_memory.len() == relocation_table[index],
                "Inconsistent Relocation"
            );
=======
        for (index, segment) in self.vm.memory.data.iter().enumerate() {
            if self.relocated_memory.len() != relocation_table[index] {
                return Err(MemoryError::Relocation);
            }

>>>>>>> b6286d19
            for element in segment {
                match element {
                    Some(elem) => self
                        .relocated_memory
                        .push(Some(relocate_value(elem.clone(), relocation_table)?)),
                    None => self.relocated_memory.push(None),
                }
            }
        }
        Ok(())
    }

    ///Relocates the VM's trace, turning relocatable registers to numbered ones
    fn relocate_trace(&mut self, relocation_table: &Vec<usize>) -> Result<(), TraceError> {
        assert!(
            self.relocated_trace.is_empty(),
            "Trace has already been relocated"
        );
        for entry in self.vm.trace.iter() {
            self.relocated_trace.push(RelocatedTraceEntry {
                pc: relocate_trace_register(entry.pc.clone(), relocation_table)?,
                ap: relocate_trace_register(entry.ap.clone(), relocation_table)?,
                fp: relocate_trace_register(entry.fp.clone(), relocation_table)?,
            })
        }
        Ok(())
    }

    pub fn relocate(&mut self) -> Result<(), TraceError> {
        self.vm
            .segments
            .lock()
            .unwrap()
            .compute_effective_sizes(&self.vm.memory.lock().unwrap());
        // relocate_segments can fail if compute_effective_sizes is not called before.
        // The expect should be unreachable.
        let relocation_table = self
            .vm
            .segments
            .lock()
            .unwrap()
            .relocate_segments()
            .expect("compute_effective_sizes called but relocate_memory still returned error");
        if let Err(memory_error) = self.relocate_memory(&relocation_table) {
            return Err(TraceError::MemoryError(memory_error));
        }
        self.relocate_trace(&relocation_table)?;
        Ok(())
    }

    ///Writes the values hosted in the output builtin's segment
    /// Does nothing if the output builtin is not present in the program
    pub fn write_output(&mut self, stdout: &mut dyn io::Write) -> Result<(), RunnerError> {
        //If the output builtin is present it will always be the first one
        if !self.vm.builtin_runners.is_empty() && self.vm.builtin_runners[0].0 == *"output" {
            let builtin = &self.vm.builtin_runners[0].1;
            self.vm
                .segments
                .lock()
                .unwrap()
                .compute_effective_sizes(&self.vm.memory.lock().unwrap());

            let base = match builtin.base() {
                Some(base) => base,
                None => return Err(RunnerError::UninitializedBase),
            };

            let write_result = writeln!(stdout, "Program Output: ");
            if write_result.is_err() {
                return Err(RunnerError::WriteFail);
            }

            // After this if block,
            // segment_used_sizes is always Some(_)
            if self.vm.segments.lock().unwrap().segment_used_sizes == None {
                self.vm
                    .segments
                    .lock()
                    .unwrap()
                    .compute_effective_sizes(&self.vm.memory.lock().unwrap());
            }

            // See previous comment, the unwrap below is safe.
            for i in 0..self
                .vm
                .segments
                .lock()
                .unwrap()
                .segment_used_sizes
                .as_ref()
                .unwrap()[base.segment_index]
            {
                match &self
                    .vm
                    .memory
                    .lock()
                    .unwrap()
                    .get(&MaybeRelocatable::RelocatableValue(base.clone()).add_usize_mod(i, None))
                {
                    Ok(Some(&MaybeRelocatable::Int(ref num))) => {
                        let write_result = writeln!(
                            stdout,
                            "{}",
                            to_field_element(num.clone(), self.vm.prime.clone())
                        );
                        if write_result.is_err() {
                            return Err(RunnerError::WriteFail);
                        }
                    }
                    Err(_) => {
                        return Err(RunnerError::FailedMemoryGet(
                            MaybeRelocatable::RelocatableValue(base).add_usize_mod(i, None),
                        ))
                    }
                    _ => (),
                };
            }
        }
        Ok(())
    }
}

#[cfg(test)]
mod tests {
    use num_bigint::Sign;

    use super::*;
    use crate::vm::trace::trace_entry::TraceEntry;
    use crate::{bigint64, bigint_str, relocatable};
    use std::collections::HashMap;

    #[test]
    #[should_panic]
    fn create_cairo_runner_with_disordered_builtins() {
        //This test works with basic Program definition, will later be updated to use Program::new() when fully defined
        let program = Program {
            builtins: vec![String::from("range_check"), String::from("output")],
            prime: bigint!(17),
            data: Vec::new(),
            main: None,
            hints: HashMap::new(),
        };
        let _cairo_runner = CairoRunner::new(&program);
    }

    #[test]
    fn create_cairo_runner_with_ordered_but_missing_builtins() {
        //This test works with basic Program definition, will later be updated to use Program::new() when fully defined
        let program = Program {
            builtins: vec![String::from("output"), String::from("ecdsa")],
            prime: bigint!(17),
            data: Vec::new(),
            main: None,
            hints: HashMap::new(),
        };
        //We only check that the creation doesnt panic
        let _cairo_runner = CairoRunner::new(&program);
    }

    #[test]
    fn initialize_segments_with_base() {
        //This test works with basic Program definition, will later be updated to use Program::new() when fully defined
        let program = Program {
            builtins: vec![String::from("output")],
            prime: bigint!(17),
            data: Vec::new(),
            main: None,
            hints: HashMap::new(),
        };
        let mut cairo_runner = CairoRunner::new(&program);
        let program_base = Some(Relocatable {
            segment_index: 5,
            offset: 9,
        });
        cairo_runner.vm.segments.lock().unwrap().num_segments = 6;
        cairo_runner.initialize_segments(program_base);
        assert_eq!(
            cairo_runner.program_base,
            Some(Relocatable {
                segment_index: 5,
                offset: 9,
            })
        );
        assert_eq!(
            cairo_runner.execution_base,
            Some(Relocatable {
                segment_index: 6,
                offset: 0,
            })
        );
        assert_eq!(cairo_runner.vm.builtin_runners[0].0, String::from("output"));
        assert_eq!(
            cairo_runner.vm.builtin_runners[0].1.base(),
            Some(relocatable!(7, 0))
        );

        assert_eq!(cairo_runner.vm.segments.lock().unwrap().num_segments, 8);
    }

    #[test]
    fn initialize_segments_no_base() {
        //This test works with basic Program definition, will later be updated to use Program::new() when fully defined
        let program = Program {
            builtins: vec![String::from("output")],
            prime: bigint!(17),
            data: Vec::new(),
            main: None,
            hints: HashMap::new(),
        };
        let mut cairo_runner = CairoRunner::new(&program);
        cairo_runner.initialize_segments(None);
        assert_eq!(
            cairo_runner.program_base,
            Some(Relocatable {
                segment_index: 0,
                offset: 0
            })
        );
        assert_eq!(
            cairo_runner.execution_base,
            Some(Relocatable {
                segment_index: 1,
                offset: 0
            })
        );
        assert_eq!(cairo_runner.vm.builtin_runners[0].0, String::from("output"));
        assert_eq!(
            cairo_runner.vm.builtin_runners[0].1.base(),
            Some(relocatable!(2, 0))
        );

        assert_eq!(cairo_runner.vm.segments.lock().unwrap().num_segments, 3);
    }

    #[test]
    fn initialize_state_empty_data_and_stack() {
        //This test works with basic Program definition, will later be updated to use Program::new() when fully defined
        let program = Program {
            builtins: vec![String::from("output")],
            prime: bigint!(17),
            data: Vec::new(),
            main: None,
            hints: HashMap::new(),
        };
        let mut cairo_runner = CairoRunner::new(&program);
        cairo_runner.program_base = Some(relocatable!(1, 0));
        cairo_runner.execution_base = Some(relocatable!(2, 0));
        let stack = Vec::new();
        cairo_runner.initialize_state(1, stack).unwrap();
        assert_eq!(
            cairo_runner.initial_pc,
            Some(Relocatable {
                segment_index: 1,
                offset: 1
            })
        );
    }

    #[test]
    fn initialize_state_some_data_empty_stack() {
        //This test works with basic Program definition, will later be updated to use Program::new() when fully defined
        let program = Program {
            builtins: vec![String::from("output")],
            prime: bigint!(17),
            data: vec![
                MaybeRelocatable::from(bigint!(4)),
                MaybeRelocatable::from(bigint!(6)),
            ],
            main: None,
            hints: HashMap::new(),
        };
        let mut cairo_runner = CairoRunner::new(&program);
        for _ in 0..2 {
            cairo_runner
                .vm
                .segments
                .lock()
                .unwrap()
                .add(&mut cairo_runner.vm.memory.lock().unwrap(), None);
        }
        cairo_runner.program_base = Some(Relocatable {
            segment_index: 1,
            offset: 0,
        });
        cairo_runner.execution_base = Some(relocatable!(2, 0));
        let stack = Vec::new();
        cairo_runner.initialize_state(1, stack).unwrap();
        assert_eq!(
            cairo_runner
                .vm
                .memory
                .lock()
                .unwrap()
                .get(&MaybeRelocatable::RelocatableValue(
                    cairo_runner.program_base.unwrap()
                ))
                .unwrap(),
            Some(&MaybeRelocatable::from(bigint!(4)))
        );
        assert_eq!(
            cairo_runner
                .vm
                .memory
                .lock()
                .unwrap()
                .get(&MaybeRelocatable::from((1, 1)))
                .unwrap(),
            Some(&MaybeRelocatable::from(bigint!(6)))
        );
    }

    #[test]
    fn initialize_state_empty_data_some_stack() {
        //This test works with basic Program definition, will later be updated to use Program::new() when fully defined
        let program = Program {
            builtins: vec![String::from("output")],
            prime: bigint!(17),
            data: Vec::new(),
            main: None,
            hints: HashMap::new(),
        };
        let mut cairo_runner = CairoRunner::new(&program);
        for _ in 0..3 {
            cairo_runner
                .vm
                .segments
                .lock()
                .unwrap()
                .add(&mut cairo_runner.vm.memory.lock().unwrap(), None);
        }
        cairo_runner.program_base = Some(relocatable!(1, 0));
        cairo_runner.execution_base = Some(relocatable!(2, 0));
        let stack = vec![
            MaybeRelocatable::from(bigint!(4)),
            MaybeRelocatable::from(bigint!(6)),
        ];
        cairo_runner.initialize_state(1, stack).unwrap();
        assert_eq!(
            cairo_runner
                .vm
                .memory
                .lock()
                .unwrap()
                .get(&MaybeRelocatable::RelocatableValue(
                    cairo_runner.execution_base.unwrap()
                ))
                .unwrap(),
            Some(&MaybeRelocatable::from(bigint!(4)))
        );
        assert_eq!(
            cairo_runner
                .vm
                .memory
                .lock()
                .unwrap()
                .get(&MaybeRelocatable::from((2, 1)))
                .unwrap(),
            Some(&MaybeRelocatable::from(bigint!(6)))
        );
    }

    #[test]
    #[should_panic]
    fn initialize_state_no_program_base() {
        //This test works with basic Program definition, will later be updated to use Program::new() when fully defined
        let program = Program {
            builtins: vec![String::from("output")],
            prime: bigint!(17),
            data: Vec::new(),
            main: None,
            hints: HashMap::new(),
        };
        let mut cairo_runner = CairoRunner::new(&program);
        for _ in 0..2 {
            cairo_runner
                .vm
                .segments
                .lock()
                .unwrap()
                .add(&mut cairo_runner.vm.memory.lock().unwrap(), None);
        }
        cairo_runner.execution_base = Some(Relocatable {
            segment_index: 2,
            offset: 0,
        });
        let stack = vec![
            MaybeRelocatable::from(bigint!(4)),
            MaybeRelocatable::from(bigint!(6)),
        ];
        cairo_runner.initialize_state(1, stack).unwrap();
    }

    #[test]
    #[should_panic]
    fn initialize_state_no_execution_base() {
        //This test works with basic Program definition, will later be updated to use Program::new() when fully defined
        let program = Program {
            builtins: vec![String::from("output")],
            prime: bigint!(17),
            data: Vec::new(),
            main: None,
            hints: HashMap::new(),
        };
        let mut cairo_runner = CairoRunner::new(&program);
        for _ in 0..2 {
            cairo_runner
                .vm
                .segments
                .lock()
                .unwrap()
                .add(&mut cairo_runner.vm.memory.lock().unwrap(), None);
        }
        cairo_runner.program_base = Some(relocatable!(1, 0));
        let stack = vec![
            MaybeRelocatable::from(bigint!(4)),
            MaybeRelocatable::from(bigint!(6)),
        ];
        cairo_runner.initialize_state(1, stack).unwrap();
    }

    #[test]
    fn initialize_function_entrypoint_empty_stack() {
        //This test works with basic Program definition, will later be updated to use Program::new() when fully defined
        let program = Program {
            builtins: vec![String::from("output")],
            prime: bigint!(17),
            data: Vec::new(),
            main: None,
            hints: HashMap::new(),
        };
        let mut cairo_runner = CairoRunner::new(&program);
        for _ in 0..2 {
            cairo_runner
                .vm
                .segments
                .lock()
                .unwrap()
                .add(&mut cairo_runner.vm.memory.lock().unwrap(), None);
        }
        cairo_runner.program_base = Some(relocatable!(0, 0));
        cairo_runner.execution_base = Some(relocatable!(1, 0));
        let stack = Vec::new();
        let return_fp = MaybeRelocatable::from(bigint!(9));
        cairo_runner
            .initialize_function_entrypoint(0, stack, return_fp)
            .unwrap();
        assert_eq!(cairo_runner.initial_fp, cairo_runner.initial_ap);
        assert_eq!(cairo_runner.initial_fp, Some(relocatable!(1, 2)));
        assert_eq!(
            cairo_runner
                .vm
                .memory
                .lock()
                .unwrap()
                .get(&MaybeRelocatable::from((1, 0)))
                .unwrap(),
            Some(&MaybeRelocatable::from(bigint!(9)))
        );
        assert_eq!(
            cairo_runner
                .vm
                .memory
                .lock()
                .unwrap()
                .get(&MaybeRelocatable::from((1, 1)))
                .unwrap(),
            Some(&MaybeRelocatable::from((2, 0)))
        );
    }

    #[test]
    fn initialize_function_entrypoint_some_stack() {
        //This test works with basic Program definition, will later be updated to use Program::new() when fully defined
        let program = Program {
            builtins: vec![String::from("output")],
            prime: bigint!(17),
            data: Vec::new(),
            main: None,
            hints: HashMap::new(),
        };
        let mut cairo_runner = CairoRunner::new(&program);
        for _ in 0..2 {
            cairo_runner
                .vm
                .segments
                .lock()
                .unwrap()
                .add(&mut cairo_runner.vm.memory.lock().unwrap(), None);
        }
        cairo_runner.program_base = Some(relocatable!(0, 0));
        cairo_runner.execution_base = Some(relocatable!(1, 0));
        let stack = vec![MaybeRelocatable::from(bigint!(7))];
        let return_fp = MaybeRelocatable::from(bigint!(9));
        cairo_runner
            .initialize_function_entrypoint(1, stack, return_fp)
            .unwrap();
        assert_eq!(cairo_runner.initial_fp, cairo_runner.initial_ap);
        assert_eq!(cairo_runner.initial_fp, Some(relocatable!(1, 3)));
        assert_eq!(
            cairo_runner
                .vm
                .memory
                .lock()
                .unwrap()
                .get(&MaybeRelocatable::from((1, 0)))
                .unwrap(),
            Some(&MaybeRelocatable::from(bigint!(7)))
        );
        assert_eq!(
            cairo_runner
                .vm
                .memory
                .lock()
                .unwrap()
                .get(&MaybeRelocatable::from((1, 1)))
                .unwrap(),
            Some(&MaybeRelocatable::from(bigint!(9)))
        );
        assert_eq!(
            cairo_runner
                .vm
                .memory
                .lock()
                .unwrap()
                .get(&MaybeRelocatable::from((1, 2)))
                .unwrap(),
            Some(&MaybeRelocatable::from((2, 0)))
        );
    }

    #[test]
    #[should_panic]
    fn initialize_function_entrypoint_no_execution_base() {
        //This test works with basic Program definition, will later be updated to use Program::new() when fully defined
        let program = Program {
            builtins: vec![String::from("output")],
            prime: bigint!(17),
            data: Vec::new(),
            main: None,
            hints: HashMap::new(),
        };
        let mut cairo_runner = CairoRunner::new(&program);
        let stack = vec![MaybeRelocatable::from(bigint!(7))];
        let return_fp = MaybeRelocatable::from(bigint!(9));
        cairo_runner
            .initialize_function_entrypoint(1, stack, return_fp)
            .unwrap();
    }

    #[test]
    #[should_panic]
    fn initialize_main_entrypoint_no_main() {
        //This test works with basic Program definition, will later be updated to use Program::new() when fully defined
        let program = Program {
            builtins: vec![String::from("output")],
            prime: bigint!(17),
            data: Vec::new(),
            main: None,
            hints: HashMap::new(),
        };
        let mut cairo_runner = CairoRunner::new(&program);
        cairo_runner.initialize_main_entrypoint().unwrap();
    }

    #[test]
    fn initialize_main_entrypoint() {
        //This test works with basic Program definition, will later be updated to use Program::new() when fully defined
        let program = Program {
            builtins: Vec::new(),
            prime: bigint!(17),
            data: Vec::new(),
            main: Some(1),
            hints: HashMap::new(),
        };
        let mut cairo_runner = CairoRunner::new(&program);
        cairo_runner.program_base = Some(relocatable!(0, 0));
        cairo_runner.execution_base = Some(relocatable!(0, 0));
        let return_pc = cairo_runner.initialize_main_entrypoint().unwrap();
        assert_eq!(return_pc, MaybeRelocatable::from((1, 0)));
    }

    #[test]
    fn initialize_vm_no_builtins() {
        //This test works with basic Program definition, will later be updated to use Program::new() when fully defined
        let program = Program {
            builtins: Vec::new(),
            prime: bigint!(17),
            data: Vec::new(),
            main: Some(1),
            hints: HashMap::new(),
        };
        let mut cairo_runner = CairoRunner::new(&program);
        cairo_runner.program_base = Some(relocatable!(0, 0));
        cairo_runner.initial_pc = Some(relocatable!(0, 1));
        cairo_runner.initial_ap = Some(relocatable!(1, 2));
        cairo_runner.initial_fp = Some(relocatable!(1, 2));
        cairo_runner.initialize_vm().unwrap();
        assert_eq!(
            cairo_runner.vm.run_context.pc,
            MaybeRelocatable::from((0, 1))
        );
        assert_eq!(
            cairo_runner.vm.run_context.ap,
            MaybeRelocatable::from((1, 2))
        );
        assert_eq!(
            cairo_runner.vm.run_context.fp,
            MaybeRelocatable::from((1, 2))
        );
        assert_eq!(
            cairo_runner.vm._program_base,
            Some(MaybeRelocatable::from((0, 0)))
        );
    }

    #[test]
    fn initialize_vm_with_range_check_valid() {
        //This test works with basic Program definition, will later be updated to use Program::new() when fully defined
        let program = Program {
            builtins: vec![String::from("range_check")],
            prime: bigint!(17),
            data: Vec::new(),
            main: Some(1),
            hints: HashMap::new(),
        };
        let mut cairo_runner = CairoRunner::new(&program);
        cairo_runner.initial_pc = Some(relocatable!(0, 1));
        cairo_runner.initial_ap = Some(relocatable!(1, 2));
        cairo_runner.initial_fp = Some(relocatable!(1, 2));
        cairo_runner.initialize_segments(None);
        cairo_runner
            .vm
            .memory
            .lock()
            .unwrap()
            .insert(
                &MaybeRelocatable::from((2, 0)),
                &MaybeRelocatable::from(bigint!(23)),
            )
            .unwrap();
        cairo_runner
            .vm
            .memory
            .lock()
            .unwrap()
            .insert(
                &MaybeRelocatable::from((2, 1)),
                &MaybeRelocatable::from(bigint!(233)),
            )
            .unwrap();
        assert_eq!(
            cairo_runner.vm.builtin_runners[0].0,
            String::from("range_check")
        );
        assert_eq!(
            cairo_runner.vm.builtin_runners[0].1.base(),
            Some(relocatable!(2, 0))
        );
        cairo_runner.initialize_vm().unwrap();
        assert!(cairo_runner
            .vm
            .memory
            .lock()
            .unwrap()
            .validated_addresses
            .contains(&MaybeRelocatable::from((2, 0))));
        assert!(cairo_runner
            .vm
            .memory
            .lock()
            .unwrap()
            .validated_addresses
            .contains(&MaybeRelocatable::from((2, 1))));
        assert_eq!(
            cairo_runner
                .vm
                .memory
                .lock()
                .unwrap()
                .validated_addresses
                .len(),
            2
        );
    }

    #[test]
    #[should_panic]
    fn initialize_vm_with_range_check_invalid() {
        //This test works with basic Program definition, will later be updated to use Program::new() when fully defined
        let program = Program {
            builtins: vec![String::from("range_check")],
            prime: bigint!(17),
            data: Vec::new(),
            main: Some(1),
            hints: HashMap::new(),
        };
        let mut cairo_runner = CairoRunner::new(&program);
        cairo_runner.initial_pc = Some(relocatable!(0, 1));
        cairo_runner.initial_ap = Some(relocatable!(1, 2));
        cairo_runner.initial_fp = Some(relocatable!(1, 2));
        cairo_runner.initialize_segments(None);
        cairo_runner
            .vm
            .memory
            .lock()
            .unwrap()
            .insert(
                &MaybeRelocatable::from((2, 1)),
                &MaybeRelocatable::from(bigint!(23)),
            )
            .unwrap();
        cairo_runner
            .vm
            .memory
            .lock()
            .unwrap()
            .insert(
                &MaybeRelocatable::from((2, 4)),
                &MaybeRelocatable::from(bigint!(-1)),
            )
            .unwrap();
        cairo_runner.initialize_vm().unwrap();
    }

    //Integration tests for initialization phase

    #[test]
    /*Program used:
    func myfunc(a: felt) -> (r: felt):
        let b = a * 2
        return(b)
    end

    func main():
        let a = 1
        let b = myfunc(a)
        return()
    end

    main = 3
    data = [5207990763031199744, 2, 2345108766317314046, 5189976364521848832, 1, 1226245742482522112, 3618502788666131213697322783095070105623107215331596699973092056135872020476, 2345108766317314046]
    */
    fn initialization_phase_no_builtins() {
        let program = Program {
            builtins: vec![],
            prime: bigint!(17),
            data: vec![
                MaybeRelocatable::from(BigInt::from_i64(5207990763031199744).unwrap()),
                MaybeRelocatable::from(bigint!(2)),
                MaybeRelocatable::from(BigInt::from_i64(2345108766317314046).unwrap()),
                MaybeRelocatable::from(BigInt::from_i64(5189976364521848832).unwrap()),
                MaybeRelocatable::from(bigint!(1)),
                MaybeRelocatable::from(BigInt::from_i64(1226245742482522112).unwrap()),
                MaybeRelocatable::Int(BigInt::new(
                    Sign::Plus,
                    vec![
                        4294967292, 4294967295, 4294967295, 4294967295, 4294967295, 4294967295, 16,
                        134217728,
                    ],
                )),
                MaybeRelocatable::from(BigInt::from_i64(2345108766317314046).unwrap()),
            ],
            main: Some(3),
            hints: HashMap::new(),
        };
        let mut cairo_runner = CairoRunner::new(&program);
        cairo_runner.initialize_segments(None);
        cairo_runner.initialize_main_entrypoint().unwrap();
        cairo_runner.initialize_vm().unwrap();

        assert_eq!(cairo_runner.program_base, Some(relocatable!(0, 0)));
        assert_eq!(cairo_runner.execution_base, Some(relocatable!(1, 0)));
        assert_eq!(cairo_runner.final_pc, Some(relocatable!(3, 0)));

        //RunContext check
        //Registers
        assert_eq!(
            cairo_runner.vm.run_context.pc,
            MaybeRelocatable::from((0, 3))
        );
        assert_eq!(
            cairo_runner.vm.run_context.ap,
            MaybeRelocatable::from((1, 2))
        );
        assert_eq!(
            cairo_runner.vm.run_context.fp,
            MaybeRelocatable::from((1, 2))
        );
        //Memory
        assert_eq!(
            cairo_runner
                .vm
                .memory
                .lock()
                .unwrap()
                .get(&MaybeRelocatable::from((0, 0)))
                .unwrap(),
            Some(&MaybeRelocatable::from(
                BigInt::from_i64(5207990763031199744).unwrap()
            ))
        );
        assert_eq!(
            cairo_runner
                .vm
                .memory
                .lock()
                .unwrap()
                .get(&MaybeRelocatable::from((0, 1)))
                .unwrap(),
            Some(&MaybeRelocatable::from(bigint!(2)))
        );
        assert_eq!(
            cairo_runner
                .vm
                .memory
                .lock()
                .unwrap()
                .get(&MaybeRelocatable::from((0, 2)))
                .unwrap(),
            Some(&MaybeRelocatable::from(
                BigInt::from_i64(2345108766317314046).unwrap()
            ))
        );
        assert_eq!(
            cairo_runner
                .vm
                .memory
                .lock()
                .unwrap()
                .get(&MaybeRelocatable::from((0, 3)))
                .unwrap(),
            Some(&MaybeRelocatable::from(
                BigInt::from_i64(5189976364521848832).unwrap()
            ))
        );
        assert_eq!(
            cairo_runner
                .vm
                .memory
                .lock()
                .unwrap()
                .get(&MaybeRelocatable::from((0, 4)))
                .unwrap(),
            Some(&MaybeRelocatable::from(bigint!(1)))
        );
        assert_eq!(
            cairo_runner
                .vm
                .memory
                .lock()
                .unwrap()
                .get(&MaybeRelocatable::from((0, 5)))
                .unwrap(),
            Some(&MaybeRelocatable::from(
                BigInt::from_i64(1226245742482522112).unwrap()
            ))
        );
        assert_eq!(
            cairo_runner
                .vm
                .memory
                .lock()
                .unwrap()
                .get(&MaybeRelocatable::from((0, 6)))
                .unwrap(),
            Some(&MaybeRelocatable::Int(BigInt::new(
                Sign::Plus,
                vec![
                    4294967292, 4294967295, 4294967295, 4294967295, 4294967295, 4294967295, 16,
                    134217728,
                ],
            )))
        );
        assert_eq!(
            cairo_runner
                .vm
                .memory
                .lock()
                .unwrap()
                .get(&MaybeRelocatable::from((0, 7)))
                .unwrap(),
            Some(&MaybeRelocatable::from(
                BigInt::from_i64(2345108766317314046).unwrap()
            ))
        );
        assert_eq!(
            cairo_runner
                .vm
                .memory
                .lock()
                .unwrap()
                .get(&MaybeRelocatable::from((1, 0)))
                .unwrap(),
            Some(&MaybeRelocatable::from((2, 0)))
        );
        assert_eq!(
            cairo_runner
                .vm
                .memory
                .lock()
                .unwrap()
                .get(&MaybeRelocatable::from((1, 1)))
                .unwrap(),
            Some(&MaybeRelocatable::from((3, 0)))
        );
    }

    #[test]
    /*Program used:
    %builtins output

    from starkware.cairo.common.serialize import serialize_word

    func main{output_ptr: felt*}():
        let a = 1
        serialize_word(a)
        return()
    end

    main = 4
    data = [4612671182993129469, 5198983563776393216, 1, 2345108766317314046, 5191102247248822272, 5189976364521848832, 1, 1226245742482522112, 3618502788666131213697322783095070105623107215331596699973092056135872020474, 2345108766317314046]
    */
    fn initialization_phase_output_builtin() {
        let program = Program {
            builtins: vec![String::from("output")],
            prime: bigint!(17),
            data: vec![
                MaybeRelocatable::from(BigInt::from_i64(4612671182993129469).unwrap()),
                MaybeRelocatable::from(BigInt::from_i64(5198983563776393216).unwrap()),
                MaybeRelocatable::from(bigint!(1)),
                MaybeRelocatable::from(BigInt::from_i64(2345108766317314046).unwrap()),
                MaybeRelocatable::from(BigInt::from_i64(5191102247248822272).unwrap()),
                MaybeRelocatable::from(BigInt::from_i64(5189976364521848832).unwrap()),
                MaybeRelocatable::from(bigint!(1)),
                MaybeRelocatable::from(BigInt::from_i64(1226245742482522112).unwrap()),
                MaybeRelocatable::Int(BigInt::new(
                    Sign::Plus,
                    vec![
                        4294967290, 4294967295, 4294967295, 4294967295, 4294967295, 4294967295, 16,
                        134217728,
                    ],
                )),
                MaybeRelocatable::from(BigInt::from_i64(2345108766317314046).unwrap()),
            ],
            main: Some(4),
            hints: HashMap::new(),
        };
        let mut cairo_runner = CairoRunner::new(&program);
        cairo_runner.initialize_segments(None);
        cairo_runner.initialize_main_entrypoint().unwrap();
        cairo_runner.initialize_vm().unwrap();

        assert_eq!(cairo_runner.program_base, Some(relocatable!(0, 0)));
        assert_eq!(cairo_runner.execution_base, Some(relocatable!(1, 0)));
        assert_eq!(cairo_runner.final_pc, Some(relocatable!(4, 0)));

        //RunContext check
        //Registers
        assert_eq!(
            cairo_runner.vm.run_context.pc,
            MaybeRelocatable::from((0, 4))
        );
        assert_eq!(
            cairo_runner.vm.run_context.ap,
            MaybeRelocatable::from((1, 3))
        );
        assert_eq!(
            cairo_runner.vm.run_context.fp,
            MaybeRelocatable::from((1, 3))
        );
        //Memory
        assert_eq!(
            cairo_runner
                .vm
                .memory
                .lock()
                .unwrap()
                .get(&MaybeRelocatable::from((0, 0)))
                .unwrap(),
            Some(&MaybeRelocatable::from(
                BigInt::from_i64(4612671182993129469).unwrap()
            ))
        );
        assert_eq!(
            cairo_runner
                .vm
                .memory
                .lock()
                .unwrap()
                .get(&MaybeRelocatable::from((0, 1)))
                .unwrap(),
            Some(&MaybeRelocatable::from(
                BigInt::from_i64(5198983563776393216).unwrap()
            ))
        );
        assert_eq!(
            cairo_runner
                .vm
                .memory
                .lock()
                .unwrap()
                .get(&MaybeRelocatable::from((0, 2)))
                .unwrap(),
            Some(&MaybeRelocatable::from(bigint!(1)))
        );
        assert_eq!(
            cairo_runner
                .vm
                .memory
                .lock()
                .unwrap()
                .get(&MaybeRelocatable::from((0, 3)))
                .unwrap(),
            Some(&MaybeRelocatable::from(
                BigInt::from_i64(2345108766317314046).unwrap()
            ))
        );
        assert_eq!(
            cairo_runner
                .vm
                .memory
                .lock()
                .unwrap()
                .get(&MaybeRelocatable::from((0, 4)))
                .unwrap(),
            Some(&MaybeRelocatable::from(
                BigInt::from_i64(5191102247248822272).unwrap()
            ))
        );
        assert_eq!(
            cairo_runner
                .vm
                .memory
                .lock()
                .unwrap()
                .get(&MaybeRelocatable::from((0, 5)))
                .unwrap(),
            Some(&MaybeRelocatable::from(
                BigInt::from_i64(5189976364521848832).unwrap()
            ))
        );
        assert_eq!(
            cairo_runner
                .vm
                .memory
                .lock()
                .unwrap()
                .get(&MaybeRelocatable::from((0, 6)))
                .unwrap(),
            Some(&MaybeRelocatable::from(bigint!(1)))
        );
        assert_eq!(
            cairo_runner
                .vm
                .memory
                .lock()
                .unwrap()
                .get(&MaybeRelocatable::from((0, 7)))
                .unwrap(),
            Some(&MaybeRelocatable::from(
                BigInt::from_i64(1226245742482522112).unwrap()
            ))
        );
        assert_eq!(
            cairo_runner
                .vm
                .memory
                .lock()
                .unwrap()
                .get(&MaybeRelocatable::from((0, 8)))
                .unwrap(),
            Some(&MaybeRelocatable::Int(BigInt::new(
                Sign::Plus,
                vec![
                    4294967290, 4294967295, 4294967295, 4294967295, 4294967295, 4294967295, 16,
                    134217728
                ]
            )))
        );
        assert_eq!(
            cairo_runner
                .vm
                .memory
                .lock()
                .unwrap()
                .get(&MaybeRelocatable::from((0, 9)))
                .unwrap(),
            Some(&MaybeRelocatable::from(
                BigInt::from_i64(2345108766317314046).unwrap()
            ))
        );
        assert_eq!(
            cairo_runner
                .vm
                .memory
                .lock()
                .unwrap()
                .get(&MaybeRelocatable::from((1, 0)))
                .unwrap(),
            Some(&MaybeRelocatable::from((2, 0)))
        );
        assert_eq!(
            cairo_runner
                .vm
                .memory
                .lock()
                .unwrap()
                .get(&MaybeRelocatable::from((1, 1)))
                .unwrap(),
            Some(&MaybeRelocatable::from((3, 0)))
        );
        assert_eq!(
            cairo_runner
                .vm
                .memory
                .lock()
                .unwrap()
                .get(&MaybeRelocatable::from((1, 2)))
                .unwrap(),
            Some(&MaybeRelocatable::from((4, 0)))
        );
    }

    #[test]
    /*Program used:
    %builtins range_check

    func check_range{range_check_ptr}(num):

        # Check that 0 <= num < 2**64.
        [range_check_ptr] = num
        assert [range_check_ptr + 1] = 2 ** 64 - 1 - num
        let range_check_ptr = range_check_ptr + 2
        return()
    end

    func main{range_check_ptr}():
        check_range(7)
        return()
    end

    main = 8
    data = [4612671182993129469, 5189976364521848832, 18446744073709551615, 5199546496550207487, 4612389712311386111, 5198983563776393216, 2, 2345108766317314046, 5191102247248822272, 5189976364521848832, 7, 1226245742482522112, 3618502788666131213697322783095070105623107215331596699973092056135872020470, 2345108766317314046]
    */
    fn initialization_phase_range_check_builtin() {
        let program = Program {
            builtins: vec![String::from("range_check")],
            prime: bigint!(17),
            data: vec![
                MaybeRelocatable::from(BigInt::from_i64(4612671182993129469).unwrap()),
                MaybeRelocatable::from(BigInt::from_i64(5189976364521848832).unwrap()),
                MaybeRelocatable::Int(BigInt::from_i128(18446744073709551615).unwrap()),
                MaybeRelocatable::from(BigInt::from_i64(5199546496550207487).unwrap()),
                MaybeRelocatable::from(BigInt::from_i64(4612389712311386111).unwrap()),
                MaybeRelocatable::from(BigInt::from_i64(5198983563776393216).unwrap()),
                MaybeRelocatable::from(bigint!(2)),
                MaybeRelocatable::from(BigInt::from_i64(2345108766317314046).unwrap()),
                MaybeRelocatable::from(BigInt::from_i64(5191102247248822272).unwrap()),
                MaybeRelocatable::from(BigInt::from_i64(5189976364521848832).unwrap()),
                MaybeRelocatable::from(bigint!(7)),
                MaybeRelocatable::from(BigInt::from_i64(1226245742482522112).unwrap()),
                MaybeRelocatable::Int(BigInt::new(
                    Sign::Plus,
                    vec![
                        4294967286, 4294967295, 4294967295, 4294967295, 4294967295, 4294967295, 16,
                        134217728,
                    ],
                )),
                MaybeRelocatable::from(BigInt::from_i64(2345108766317314046).unwrap()),
            ],
            main: Some(8),
            hints: HashMap::new(),
        };
        let mut cairo_runner = CairoRunner::new(&program);
        cairo_runner.initialize_segments(None);
        cairo_runner.initialize_main_entrypoint().unwrap();
        cairo_runner.initialize_vm().unwrap();

        assert_eq!(cairo_runner.program_base, Some(relocatable!(0, 0)));
        assert_eq!(cairo_runner.execution_base, Some(relocatable!(1, 0)));
        assert_eq!(cairo_runner.final_pc, Some(relocatable!(4, 0)));

        //RunContext check
        //Registers
        assert_eq!(
            cairo_runner.vm.run_context.pc,
            MaybeRelocatable::from((0, 8))
        );
        assert_eq!(
            cairo_runner.vm.run_context.ap,
            MaybeRelocatable::from((1, 3))
        );
        assert_eq!(
            cairo_runner.vm.run_context.fp,
            MaybeRelocatable::from((1, 3))
        );
        //Memory
        assert_eq!(
            cairo_runner
                .vm
                .memory
                .lock()
                .unwrap()
                .get(&MaybeRelocatable::from((0, 0)))
                .unwrap(),
            Some(&MaybeRelocatable::from(
                BigInt::from_i64(4612671182993129469).unwrap()
            ))
        );
        assert_eq!(
            cairo_runner
                .vm
                .memory
                .lock()
                .unwrap()
                .get(&MaybeRelocatable::from((0, 1)))
                .unwrap(),
            Some(&MaybeRelocatable::from(
                BigInt::from_i64(5189976364521848832).unwrap()
            ))
        );
        assert_eq!(
            cairo_runner
                .vm
                .memory
                .lock()
                .unwrap()
                .get(&MaybeRelocatable::from((0, 2)))
                .unwrap(),
            Some(&MaybeRelocatable::Int(
                BigInt::from_i128(18446744073709551615).unwrap()
            ))
        );
        assert_eq!(
            cairo_runner
                .vm
                .memory
                .lock()
                .unwrap()
                .get(&MaybeRelocatable::from((0, 3)))
                .unwrap(),
            Some(&MaybeRelocatable::from(
                BigInt::from_i64(5199546496550207487).unwrap()
            ))
        );
        assert_eq!(
            cairo_runner
                .vm
                .memory
                .lock()
                .unwrap()
                .get(&MaybeRelocatable::from((0, 4)))
                .unwrap(),
            Some(&MaybeRelocatable::from(
                BigInt::from_i64(4612389712311386111).unwrap()
            ))
        );
        assert_eq!(
            cairo_runner
                .vm
                .memory
                .lock()
                .unwrap()
                .get(&MaybeRelocatable::from((0, 5)))
                .unwrap(),
            Some(&MaybeRelocatable::from(
                BigInt::from_i64(5198983563776393216).unwrap()
            ))
        );
        assert_eq!(
            cairo_runner
                .vm
                .memory
                .lock()
                .unwrap()
                .get(&MaybeRelocatable::from((0, 6)))
                .unwrap(),
            Some(&MaybeRelocatable::from(bigint!(2)))
        );
        assert_eq!(
            cairo_runner
                .vm
                .memory
                .lock()
                .unwrap()
                .get(&MaybeRelocatable::from((0, 7)))
                .unwrap(),
            Some(&MaybeRelocatable::from(
                BigInt::from_i64(2345108766317314046).unwrap()
            ))
        );
        assert_eq!(
            cairo_runner
                .vm
                .memory
                .lock()
                .unwrap()
                .get(&MaybeRelocatable::from((0, 8)))
                .unwrap(),
            Some(&MaybeRelocatable::from(
                BigInt::from_i64(5191102247248822272).unwrap()
            ))
        );
        assert_eq!(
            cairo_runner
                .vm
                .memory
                .lock()
                .unwrap()
                .get(&MaybeRelocatable::from((0, 9)))
                .unwrap(),
            Some(&MaybeRelocatable::from(
                BigInt::from_i64(5189976364521848832).unwrap()
            ))
        );
        assert_eq!(
            cairo_runner
                .vm
                .memory
                .lock()
                .unwrap()
                .get(&MaybeRelocatable::from((0, 10)))
                .unwrap(),
            Some(&MaybeRelocatable::from(bigint!(7)))
        );
        assert_eq!(
            cairo_runner
                .vm
                .memory
                .lock()
                .unwrap()
                .get(&MaybeRelocatable::from((0, 11)))
                .unwrap(),
            Some(&MaybeRelocatable::from(
                BigInt::from_i64(1226245742482522112).unwrap()
            ))
        );
        assert_eq!(
            cairo_runner
                .vm
                .memory
                .lock()
                .unwrap()
                .get(&MaybeRelocatable::from((0, 12)))
                .unwrap(),
            Some(&MaybeRelocatable::Int(BigInt::new(
                Sign::Plus,
                vec![
                    4294967286, 4294967295, 4294967295, 4294967295, 4294967295, 4294967295, 16,
                    134217728
                ]
            )))
        );
        assert_eq!(
            cairo_runner
                .vm
                .memory
                .lock()
                .unwrap()
                .get(&MaybeRelocatable::from((0, 13)))
                .unwrap(),
            Some(&MaybeRelocatable::from(
                BigInt::from_i64(2345108766317314046).unwrap()
            ))
        );
        assert_eq!(
            cairo_runner
                .vm
                .memory
                .lock()
                .unwrap()
                .get(&MaybeRelocatable::from((1, 0)))
                .unwrap(),
            Some(&MaybeRelocatable::from((2, 0)))
        );
        assert_eq!(
            cairo_runner
                .vm
                .memory
                .lock()
                .unwrap()
                .get(&MaybeRelocatable::from((1, 1)))
                .unwrap(),
            Some(&MaybeRelocatable::from((3, 0)))
        );
        assert_eq!(
            cairo_runner
                .vm
                .memory
                .lock()
                .unwrap()
                .get(&MaybeRelocatable::from((1, 2)))
                .unwrap(),
            Some(&MaybeRelocatable::from((4, 0)))
        );
    }

    //Integration tests for initialization + execution phase

    #[test]
    /*Program used:
    func myfunc(a: felt) -> (r: felt):
        let b = a * 2
        return(b)
    end

    func main():
        let a = 1
        let b = myfunc(a)
        return()
    end

    main = 3
    data = [5207990763031199744, 2, 2345108766317314046, 5189976364521848832, 1, 1226245742482522112, 3618502788666131213697322783095070105623107215331596699973092056135872020476, 2345108766317314046]
    */
    fn initialize_and_run_function_call() {
        //Initialization Phase
        let program = Program {
            builtins: vec![],
            prime: BigInt::new(Sign::Plus, vec![1, 0, 0, 0, 0, 0, 17, 134217728]),
            data: vec![
                MaybeRelocatable::from(BigInt::from_i64(5207990763031199744).unwrap()),
                MaybeRelocatable::from(bigint!(2)),
                MaybeRelocatable::from(BigInt::from_i64(2345108766317314046).unwrap()),
                MaybeRelocatable::from(BigInt::from_i64(5189976364521848832).unwrap()),
                MaybeRelocatable::from(bigint!(1)),
                MaybeRelocatable::from(BigInt::from_i64(1226245742482522112).unwrap()),
                MaybeRelocatable::Int(BigInt::new(
                    Sign::Plus,
                    vec![
                        4294967292, 4294967295, 4294967295, 4294967295, 4294967295, 4294967295, 16,
                        134217728,
                    ],
                )),
                MaybeRelocatable::from(BigInt::from_i64(2345108766317314046).unwrap()),
            ],
            main: Some(3),
            hints: HashMap::new(),
        };
        let mut cairo_runner = CairoRunner::new(&program);
        cairo_runner.initialize_segments(None);
        let end = cairo_runner.initialize_main_entrypoint().unwrap();
        assert_eq!(end, MaybeRelocatable::from((3, 0)));
        cairo_runner.initialize_vm().unwrap();
        //Execution Phase
        assert_eq!(cairo_runner.run_until_pc(end), Ok(()));
        //Check final values against Python VM
        //Check final register values
        assert_eq!(
            cairo_runner.vm.run_context.pc,
            MaybeRelocatable::from((3, 0))
        );

        assert_eq!(
            cairo_runner.vm.run_context.ap,
            MaybeRelocatable::from((1, 6))
        );

        assert_eq!(
            cairo_runner.vm.run_context.fp,
            MaybeRelocatable::from((2, 0))
        );

        //Check each TraceEntry in trace
        assert_eq!(cairo_runner.vm.trace.len(), 5);
        assert_eq!(
            cairo_runner.vm.trace[0],
            TraceEntry {
                pc: MaybeRelocatable::from((0, 3)),
                ap: MaybeRelocatable::from((1, 2)),
                fp: MaybeRelocatable::from((1, 2)),
            }
        );
        assert_eq!(
            cairo_runner.vm.trace[1],
            TraceEntry {
                pc: MaybeRelocatable::from((0, 5)),
                ap: MaybeRelocatable::from((1, 3)),
                fp: MaybeRelocatable::from((1, 2)),
            }
        );
        assert_eq!(
            cairo_runner.vm.trace[2],
            TraceEntry {
                pc: MaybeRelocatable::from((0, 0)),
                ap: MaybeRelocatable::from((1, 5)),
                fp: MaybeRelocatable::from((1, 5)),
            }
        );
        assert_eq!(
            cairo_runner.vm.trace[3],
            TraceEntry {
                pc: MaybeRelocatable::from((0, 2)),
                ap: MaybeRelocatable::from((1, 6)),
                fp: MaybeRelocatable::from((1, 5)),
            }
        );
        assert_eq!(
            cairo_runner.vm.trace[4],
            TraceEntry {
                pc: MaybeRelocatable::from((0, 7)),
                ap: MaybeRelocatable::from((1, 6)),
                fp: MaybeRelocatable::from((1, 2)),
            }
        );
    }

    #[test]
    /*Program used:
    %builtins range_check

    func check_range{range_check_ptr}(num):

        # Check that 0 <= num < 2**64.
        [range_check_ptr] = num
        assert [range_check_ptr + 1] = 2 ** 64 - 1 - num
        let range_check_ptr = range_check_ptr + 2
        return()
    end

    func main{range_check_ptr}():
        check_range(7)
        return()
    end

    main = 8
    data = [4612671182993129469, 5189976364521848832, 18446744073709551615, 5199546496550207487, 4612389712311386111, 5198983563776393216, 2, 2345108766317314046, 5191102247248822272, 5189976364521848832, 7, 1226245742482522112, 3618502788666131213697322783095070105623107215331596699973092056135872020470, 2345108766317314046]
    */
    fn initialize_and_run_range_check_builtin() {
        //Initialization Phase
        let program = Program {
            builtins: vec![String::from("range_check")],
            prime: BigInt::new(Sign::Plus, vec![1, 0, 0, 0, 0, 0, 17, 134217728]),
            data: vec![
                MaybeRelocatable::from(BigInt::from_i64(4612671182993129469).unwrap()),
                MaybeRelocatable::from(BigInt::from_i64(5189976364521848832).unwrap()),
                MaybeRelocatable::Int(BigInt::from_i128(18446744073709551615).unwrap()),
                MaybeRelocatable::from(BigInt::from_i64(5199546496550207487).unwrap()),
                MaybeRelocatable::from(BigInt::from_i64(4612389712311386111).unwrap()),
                MaybeRelocatable::from(BigInt::from_i64(5198983563776393216).unwrap()),
                MaybeRelocatable::from(bigint!(2)),
                MaybeRelocatable::from(BigInt::from_i64(2345108766317314046).unwrap()),
                MaybeRelocatable::from(BigInt::from_i64(5191102247248822272).unwrap()),
                MaybeRelocatable::from(BigInt::from_i64(5189976364521848832).unwrap()),
                MaybeRelocatable::from(bigint!(7)),
                MaybeRelocatable::from(BigInt::from_i64(1226245742482522112).unwrap()),
                MaybeRelocatable::Int(BigInt::new(
                    Sign::Plus,
                    vec![
                        4294967286, 4294967295, 4294967295, 4294967295, 4294967295, 4294967295, 16,
                        134217728,
                    ],
                )),
                MaybeRelocatable::from(BigInt::from_i64(2345108766317314046).unwrap()),
            ],
            main: Some(8),
            hints: HashMap::new(),
        };
        let mut cairo_runner = CairoRunner::new(&program);
        cairo_runner.initialize_segments(None);
        let end = cairo_runner.initialize_main_entrypoint().unwrap();
        cairo_runner.initialize_vm().unwrap();
        //Execution Phase
        assert_eq!(cairo_runner.run_until_pc(end), Ok(()));
        //Check final values against Python VM
        //Check final register values
        assert_eq!(
            cairo_runner.vm.run_context.pc,
            MaybeRelocatable::from((4, 0))
        );

        assert_eq!(
            cairo_runner.vm.run_context.ap,
            MaybeRelocatable::from((1, 10))
        );

        assert_eq!(
            cairo_runner.vm.run_context.fp,
            MaybeRelocatable::from((3, 0))
        );

        //Check each TraceEntry in trace
        assert_eq!(cairo_runner.vm.trace.len(), 10);
        assert_eq!(
            cairo_runner.vm.trace[0],
            TraceEntry {
                pc: MaybeRelocatable::from((0, 8)),
                ap: MaybeRelocatable::from((1, 3)),
                fp: MaybeRelocatable::from((1, 3)),
            }
        );
        assert_eq!(
            cairo_runner.vm.trace[1],
            TraceEntry {
                pc: MaybeRelocatable::from((0, 9)),
                ap: MaybeRelocatable::from((1, 4)),
                fp: MaybeRelocatable::from((1, 3)),
            }
        );
        assert_eq!(
            cairo_runner.vm.trace[2],
            TraceEntry {
                pc: MaybeRelocatable::from((0, 11)),
                ap: MaybeRelocatable::from((1, 5)),
                fp: MaybeRelocatable::from((1, 3)),
            }
        );
        assert_eq!(
            cairo_runner.vm.trace[3],
            TraceEntry {
                pc: MaybeRelocatable::from((0, 0)),
                ap: MaybeRelocatable::from((1, 7)),
                fp: MaybeRelocatable::from((1, 7)),
            }
        );
        assert_eq!(
            cairo_runner.vm.trace[4],
            TraceEntry {
                pc: MaybeRelocatable::from((0, 1)),
                ap: MaybeRelocatable::from((1, 7)),
                fp: MaybeRelocatable::from((1, 7)),
            }
        );
        assert_eq!(
            cairo_runner.vm.trace[5],
            TraceEntry {
                pc: MaybeRelocatable::from((0, 3)),
                ap: MaybeRelocatable::from((1, 8)),
                fp: MaybeRelocatable::from((1, 7)),
            }
        );
        assert_eq!(
            cairo_runner.vm.trace[6],
            TraceEntry {
                pc: MaybeRelocatable::from((0, 4)),
                ap: MaybeRelocatable::from((1, 9)),
                fp: MaybeRelocatable::from((1, 7)),
            }
        );
        assert_eq!(
            cairo_runner.vm.trace[7],
            TraceEntry {
                pc: MaybeRelocatable::from((0, 5)),
                ap: MaybeRelocatable::from((1, 9)),
                fp: MaybeRelocatable::from((1, 7)),
            }
        );
        assert_eq!(
            cairo_runner.vm.trace[8],
            TraceEntry {
                pc: MaybeRelocatable::from((0, 7)),
                ap: MaybeRelocatable::from((1, 10)),
                fp: MaybeRelocatable::from((1, 7)),
            }
        );
        assert_eq!(
            cairo_runner.vm.trace[9],
            TraceEntry {
                pc: MaybeRelocatable::from((0, 13)),
                ap: MaybeRelocatable::from((1, 10)),
                fp: MaybeRelocatable::from((1, 3)),
            }
        );
        //Check the range_check builtin segment
        assert_eq!(
            cairo_runner.vm.builtin_runners[0].0,
            String::from("range_check")
        );
        assert_eq!(
            cairo_runner.vm.builtin_runners[0].1.base(),
            Some(relocatable!(2, 0))
        );
        assert_eq!(
            cairo_runner
                .vm
                .memory
                .lock()
                .unwrap()
                .get(&MaybeRelocatable::from((2, 0)))
                .unwrap(),
            Some(&MaybeRelocatable::from(bigint!(7)))
        );
        assert_eq!(
            cairo_runner
                .vm
                .memory
                .lock()
                .unwrap()
                .get(&MaybeRelocatable::from((2, 1)))
                .unwrap(),
            Some(&MaybeRelocatable::from(bigint!(2).pow(64) - bigint!(8)))
        );
        assert_eq!(
            cairo_runner
                .vm
                .memory
                .lock()
                .unwrap()
                .get(&MaybeRelocatable::from((2, 2)))
                .unwrap(),
            None
        );
    }

    #[test]
    /*Program used:
    %builtins output

    from starkware.cairo.common.serialize import serialize_word

    func main{output_ptr: felt*}():
        let a = 1
        serialize_word(a)
        let b = 17 * a
        serialize_word(b)
        return()
    end

    main = 4
    data = [
    4612671182993129469,
    5198983563776393216,
    1,
    2345108766317314046,
    5191102247248822272,
    5189976364521848832,
    1,
    1226245742482522112,
    3618502788666131213697322783095070105623107215331596699973092056135872020474,
    5189976364521848832,
    17,
    1226245742482522112,
    3618502788666131213697322783095070105623107215331596699973092056135872020470,
    2345108766317314046
    ]
    */
    fn initialize_and_run_output_builtin() {
        //Initialization Phase
        let program = Program {
            builtins: vec![String::from("output")],
            prime: BigInt::new(Sign::Plus, vec![1, 0, 0, 0, 0, 0, 17, 134217728]),
            data: vec![
                MaybeRelocatable::from(BigInt::from_i64(4612671182993129469).unwrap()),
                MaybeRelocatable::from(BigInt::from_i64(5198983563776393216).unwrap()),
                MaybeRelocatable::from(bigint!(1)),
                MaybeRelocatable::from(BigInt::from_i64(2345108766317314046).unwrap()),
                MaybeRelocatable::from(BigInt::from_i64(5191102247248822272).unwrap()),
                MaybeRelocatable::from(BigInt::from_i64(5189976364521848832).unwrap()),
                MaybeRelocatable::from(bigint!(1)),
                MaybeRelocatable::from(BigInt::from_i64(1226245742482522112).unwrap()),
                MaybeRelocatable::from(bigint_str!(
                    b"3618502788666131213697322783095070105623107215331596699973092056135872020474"
                )),
                MaybeRelocatable::from(BigInt::from_i64(5189976364521848832).unwrap()),
                MaybeRelocatable::from(bigint!(17)),
                MaybeRelocatable::from(BigInt::from_i64(1226245742482522112).unwrap()),
                MaybeRelocatable::from(bigint_str!(
                    b"3618502788666131213697322783095070105623107215331596699973092056135872020470"
                )),
                MaybeRelocatable::from(BigInt::from_i64(2345108766317314046).unwrap()),
            ],
            main: Some(4),
            hints: HashMap::new(),
        };
        let mut cairo_runner = CairoRunner::new(&program);
        cairo_runner.initialize_segments(None);
        let end = cairo_runner.initialize_main_entrypoint().unwrap();
        cairo_runner.initialize_vm().unwrap();
        //Execution Phase
        assert_eq!(cairo_runner.run_until_pc(end), Ok(()));
        //Check final values against Python VM
        //Check final register values
        assert_eq!(
            cairo_runner.vm.run_context.pc,
            MaybeRelocatable::from((4, 0))
        );

        assert_eq!(
            cairo_runner.vm.run_context.ap,
            MaybeRelocatable::from((1, 12))
        );

        assert_eq!(
            cairo_runner.vm.run_context.fp,
            MaybeRelocatable::from((3, 0))
        );

        //Check each TraceEntry in trace
        assert_eq!(cairo_runner.vm.trace.len(), 12);
        assert_eq!(
            cairo_runner.vm.trace[0],
            TraceEntry {
                pc: MaybeRelocatable::from((0, 4)),
                ap: MaybeRelocatable::from((1, 3)),
                fp: MaybeRelocatable::from((1, 3)),
            }
        );
        assert_eq!(
            cairo_runner.vm.trace[1],
            TraceEntry {
                pc: MaybeRelocatable::from((0, 5)),
                ap: MaybeRelocatable::from((1, 4)),
                fp: MaybeRelocatable::from((1, 3)),
            }
        );
        assert_eq!(
            cairo_runner.vm.trace[2],
            TraceEntry {
                pc: MaybeRelocatable::from((0, 7)),
                ap: MaybeRelocatable::from((1, 5)),
                fp: MaybeRelocatable::from((1, 3)),
            }
        );
        assert_eq!(
            cairo_runner.vm.trace[3],
            TraceEntry {
                pc: MaybeRelocatable::from((0, 0)),
                ap: MaybeRelocatable::from((1, 7)),
                fp: MaybeRelocatable::from((1, 7)),
            }
        );
        assert_eq!(
            cairo_runner.vm.trace[4],
            TraceEntry {
                pc: MaybeRelocatable::from((0, 1)),
                ap: MaybeRelocatable::from((1, 7)),
                fp: MaybeRelocatable::from((1, 7)),
            }
        );
        assert_eq!(
            cairo_runner.vm.trace[5],
            TraceEntry {
                pc: MaybeRelocatable::from((0, 3)),
                ap: MaybeRelocatable::from((1, 8)),
                fp: MaybeRelocatable::from((1, 7)),
            }
        );
        assert_eq!(
            cairo_runner.vm.trace[6],
            TraceEntry {
                pc: MaybeRelocatable::from((0, 9)),
                ap: MaybeRelocatable::from((1, 8)),
                fp: MaybeRelocatable::from((1, 3)),
            }
        );
        assert_eq!(
            cairo_runner.vm.trace[7],
            TraceEntry {
                pc: MaybeRelocatable::from((0, 11)),
                ap: MaybeRelocatable::from((1, 9)),
                fp: MaybeRelocatable::from((1, 3)),
            }
        );
        assert_eq!(
            cairo_runner.vm.trace[8],
            TraceEntry {
                pc: MaybeRelocatable::from((0, 0)),
                ap: MaybeRelocatable::from((1, 11)),
                fp: MaybeRelocatable::from((1, 11)),
            }
        );
        assert_eq!(
            cairo_runner.vm.trace[9],
            TraceEntry {
                pc: MaybeRelocatable::from((0, 1)),
                ap: MaybeRelocatable::from((1, 11)),
                fp: MaybeRelocatable::from((1, 11)),
            }
        );
        assert_eq!(
            cairo_runner.vm.trace[10],
            TraceEntry {
                pc: MaybeRelocatable::from((0, 3)),
                ap: MaybeRelocatable::from((1, 12)),
                fp: MaybeRelocatable::from((1, 11)),
            }
        );
        assert_eq!(
            cairo_runner.vm.trace[11],
            TraceEntry {
                pc: MaybeRelocatable::from((0, 13)),
                ap: MaybeRelocatable::from((1, 12)),
                fp: MaybeRelocatable::from((1, 3)),
            }
        );
        //Check that the output to be printed is correct
        assert_eq!(cairo_runner.vm.builtin_runners[0].0, String::from("output"));
        assert_eq!(
            cairo_runner.vm.builtin_runners[0].1.base(),
            Some(relocatable!(2, 0))
        );
        assert_eq!(
            cairo_runner
                .vm
                .memory
                .lock()
                .unwrap()
                .get(&MaybeRelocatable::from((2, 0)))
                .unwrap(),
            Some(&MaybeRelocatable::from(bigint!(1)))
        );
        assert_eq!(
            cairo_runner
                .vm
                .memory
                .lock()
                .unwrap()
                .get(&MaybeRelocatable::from((2, 1)))
                .unwrap(),
            Some(&MaybeRelocatable::from(bigint!(17)))
        );
        assert_eq!(
            cairo_runner
                .vm
                .memory
                .lock()
                .unwrap()
                .get(&MaybeRelocatable::from((2, 2)))
                .unwrap(),
            None
        );
    }

    #[test]
    /*Program used:
    %builtins output range_check

    from starkware.cairo.common.serialize import serialize_word

    func check_range{range_check_ptr}(num) -> (num : felt):

        # Check that 0 <= num < 2**64.
        [range_check_ptr] = num
        assert [range_check_ptr + 1] = 2 ** 64 - 1 - num
        let range_check_ptr = range_check_ptr + 2
        return(num)
    end

    func main{output_ptr: felt*, range_check_ptr: felt}():
        let num: felt = check_range(7)
        serialize_word(num)
        return()
    end

    main = 13
    data = [
    4612671182993129469,
    5198983563776393216,
    1,
    2345108766317314046,
    4612671182993129469,
    5189976364521848832,
    18446744073709551615,
    5199546496550207487,
    4612389712311386111,
    5198983563776393216,
    2,
    5191102247248822272,
    2345108766317314046,
    5191102247248822272,
    5189976364521848832,
    7,
    1226245742482522112,
    3618502788666131213697322783095070105623107215331596699973092056135872020469,
    5191102242953854976,
    5193354051357474816,
    1226245742482522112,
    3618502788666131213697322783095070105623107215331596699973092056135872020461,
    5193354029882638336,
    2345108766317314046]
    */
    fn initialize_and_run_output_range_check_builtin() {
        //Initialization Phase
        let program = Program {
            builtins: vec![String::from("output"), String::from("range_check")],
            prime: BigInt::new(Sign::Plus, vec![1, 0, 0, 0, 0, 0, 17, 134217728]),
            data: vec![
                MaybeRelocatable::from(BigInt::from_i64(4612671182993129469).unwrap()),
                MaybeRelocatable::from(BigInt::from_i64(5198983563776393216).unwrap()),
                MaybeRelocatable::from(bigint!(1)),
                MaybeRelocatable::from(BigInt::from_i64(2345108766317314046).unwrap()),
                MaybeRelocatable::from(BigInt::from_i64(4612671182993129469).unwrap()),
                MaybeRelocatable::from(BigInt::from_i64(5189976364521848832).unwrap()),
                MaybeRelocatable::Int(BigInt::from_i128(18446744073709551615).unwrap()),
                MaybeRelocatable::from(BigInt::from_i64(5199546496550207487).unwrap()),
                MaybeRelocatable::from(BigInt::from_i64(4612389712311386111).unwrap()),
                MaybeRelocatable::from(BigInt::from_i64(5198983563776393216).unwrap()),
                MaybeRelocatable::from(bigint!(2)),
                MaybeRelocatable::from(BigInt::from_i64(5191102247248822272).unwrap()),
                MaybeRelocatable::from(BigInt::from_i64(2345108766317314046).unwrap()),
                MaybeRelocatable::from(BigInt::from_i64(5191102247248822272).unwrap()),
                MaybeRelocatable::from(BigInt::from_i64(5189976364521848832).unwrap()),
                MaybeRelocatable::from(bigint!(7)),
                MaybeRelocatable::from(BigInt::from_i64(1226245742482522112).unwrap()),
                MaybeRelocatable::from(bigint_str!(
                    b"3618502788666131213697322783095070105623107215331596699973092056135872020469"
                )),
                MaybeRelocatable::from(BigInt::from_i64(5191102242953854976).unwrap()),
                MaybeRelocatable::from(BigInt::from_i64(5193354051357474816).unwrap()),
                MaybeRelocatable::from(BigInt::from_i64(1226245742482522112).unwrap()),
                MaybeRelocatable::from(bigint_str!(
                    b"3618502788666131213697322783095070105623107215331596699973092056135872020461"
                )),
                MaybeRelocatable::from(BigInt::from_i64(5193354029882638336).unwrap()),
                MaybeRelocatable::from(BigInt::from_i64(2345108766317314046).unwrap()),
            ],
            main: Some(13),
            hints: HashMap::new(),
        };
        let mut cairo_runner = CairoRunner::new(&program);
        cairo_runner.initialize_segments(None);
        let end = cairo_runner.initialize_main_entrypoint().unwrap();
        cairo_runner.initialize_vm().unwrap();
        //Execution Phase
        assert_eq!(cairo_runner.run_until_pc(end), Ok(()));
        //Check final values against Python VM
        //Check final register values
        assert_eq!(
            cairo_runner.vm.run_context.pc,
            MaybeRelocatable::from((5, 0))
        );

        assert_eq!(
            cairo_runner.vm.run_context.ap,
            MaybeRelocatable::from((1, 18))
        );

        assert_eq!(
            cairo_runner.vm.run_context.fp,
            MaybeRelocatable::from((4, 0))
        );

        //Check each TraceEntry in trace
        assert_eq!(cairo_runner.vm.trace.len(), 18);
        assert_eq!(
            cairo_runner.vm.trace[0],
            TraceEntry {
                pc: MaybeRelocatable::from((0, 13)),
                ap: MaybeRelocatable::from((1, 4)),
                fp: MaybeRelocatable::from((1, 4)),
            }
        );
        assert_eq!(
            cairo_runner.vm.trace[1],
            TraceEntry {
                pc: MaybeRelocatable::from((0, 14)),
                ap: MaybeRelocatable::from((1, 5)),
                fp: MaybeRelocatable::from((1, 4)),
            }
        );
        assert_eq!(
            cairo_runner.vm.trace[2],
            TraceEntry {
                pc: MaybeRelocatable::from((0, 16)),
                ap: MaybeRelocatable::from((1, 6)),
                fp: MaybeRelocatable::from((1, 4)),
            }
        );
        assert_eq!(
            cairo_runner.vm.trace[3],
            TraceEntry {
                pc: MaybeRelocatable::from((0, 4)),
                ap: MaybeRelocatable::from((1, 8)),
                fp: MaybeRelocatable::from((1, 8)),
            }
        );
        assert_eq!(
            cairo_runner.vm.trace[4],
            TraceEntry {
                pc: MaybeRelocatable::from((0, 5)),
                ap: MaybeRelocatable::from((1, 8)),
                fp: MaybeRelocatable::from((1, 8)),
            }
        );
        assert_eq!(
            cairo_runner.vm.trace[5],
            TraceEntry {
                pc: MaybeRelocatable::from((0, 7)),
                ap: MaybeRelocatable::from((1, 9)),
                fp: MaybeRelocatable::from((1, 8)),
            }
        );
        assert_eq!(
            cairo_runner.vm.trace[6],
            TraceEntry {
                pc: MaybeRelocatable::from((0, 8)),
                ap: MaybeRelocatable::from((1, 10)),
                fp: MaybeRelocatable::from((1, 8)),
            }
        );
        assert_eq!(
            cairo_runner.vm.trace[7],
            TraceEntry {
                pc: MaybeRelocatable::from((0, 9)),
                ap: MaybeRelocatable::from((1, 10)),
                fp: MaybeRelocatable::from((1, 8)),
            }
        );
        assert_eq!(
            cairo_runner.vm.trace[8],
            TraceEntry {
                pc: MaybeRelocatable::from((0, 11)),
                ap: MaybeRelocatable::from((1, 11)),
                fp: MaybeRelocatable::from((1, 8)),
            }
        );
        assert_eq!(
            cairo_runner.vm.trace[9],
            TraceEntry {
                pc: MaybeRelocatable::from((0, 12)),
                ap: MaybeRelocatable::from((1, 12)),
                fp: MaybeRelocatable::from((1, 8)),
            }
        );
        assert_eq!(
            cairo_runner.vm.trace[10],
            TraceEntry {
                pc: MaybeRelocatable::from((0, 18)),
                ap: MaybeRelocatable::from((1, 12)),
                fp: MaybeRelocatable::from((1, 4)),
            }
        );
        assert_eq!(
            cairo_runner.vm.trace[11],
            TraceEntry {
                pc: MaybeRelocatable::from((0, 19)),
                ap: MaybeRelocatable::from((1, 13)),
                fp: MaybeRelocatable::from((1, 4)),
            }
        );
        assert_eq!(
            cairo_runner.vm.trace[12],
            TraceEntry {
                pc: MaybeRelocatable::from((0, 20)),
                ap: MaybeRelocatable::from((1, 14)),
                fp: MaybeRelocatable::from((1, 4)),
            }
        );
        assert_eq!(
            cairo_runner.vm.trace[13],
            TraceEntry {
                pc: MaybeRelocatable::from((0, 0)),
                ap: MaybeRelocatable::from((1, 16)),
                fp: MaybeRelocatable::from((1, 16)),
            }
        );
        assert_eq!(
            cairo_runner.vm.trace[14],
            TraceEntry {
                pc: MaybeRelocatable::from((0, 1)),
                ap: MaybeRelocatable::from((1, 16)),
                fp: MaybeRelocatable::from((1, 16)),
            }
        );
        assert_eq!(
            cairo_runner.vm.trace[15],
            TraceEntry {
                pc: MaybeRelocatable::from((0, 3)),
                ap: MaybeRelocatable::from((1, 17)),
                fp: MaybeRelocatable::from((1, 16)),
            }
        );
        assert_eq!(
            cairo_runner.vm.trace[16],
            TraceEntry {
                pc: MaybeRelocatable::from((0, 22)),
                ap: MaybeRelocatable::from((1, 17)),
                fp: MaybeRelocatable::from((1, 4)),
            }
        );
        assert_eq!(
            cairo_runner.vm.trace[17],
            TraceEntry {
                pc: MaybeRelocatable::from((0, 23)),
                ap: MaybeRelocatable::from((1, 18)),
                fp: MaybeRelocatable::from((1, 4)),
            }
        );
        //Check the range_check builtin segment
        assert_eq!(
            cairo_runner.vm.builtin_runners[1].0,
            String::from("range_check")
        );
        assert_eq!(
            cairo_runner.vm.builtin_runners[1].1.base(),
            Some(relocatable!(3, 0))
        );
        assert_eq!(
            cairo_runner
                .vm
                .memory
                .lock()
                .unwrap()
                .get(&MaybeRelocatable::from((3, 0)))
                .unwrap(),
            Some(&MaybeRelocatable::from(bigint!(7)))
        );
        assert_eq!(
            cairo_runner
                .vm
                .memory
                .lock()
                .unwrap()
                .get(&MaybeRelocatable::from((3, 1)))
                .unwrap(),
            Some(&MaybeRelocatable::from(bigint!(2).pow(64) - bigint!(8)))
        );
        assert_eq!(
            cairo_runner
                .vm
                .memory
                .lock()
                .unwrap()
                .get(&MaybeRelocatable::from((2, 2)))
                .unwrap(),
            None
        );

        //Check the output segment
        assert_eq!(cairo_runner.vm.builtin_runners[0].0, String::from("output"));
        assert_eq!(
            cairo_runner.vm.builtin_runners[0].1.base(),
            Some(relocatable!(2, 0))
        );

        assert_eq!(
            cairo_runner
                .vm
                .memory
                .lock()
                .unwrap()
                .get(&(MaybeRelocatable::from((2, 0))))
                .unwrap(),
            Some(&MaybeRelocatable::from(bigint!(7)))
        );
        assert_eq!(
            cairo_runner
                .vm
                .memory
                .lock()
                .unwrap()
                .get(&(MaybeRelocatable::from((2, 1))))
                .unwrap(),
            None
        );
    }

    #[test]
    /*Memory from this test is taken from a cairo program execution
    Program used:
        func main():
        let a = 1
        [ap + 3] = 5
        return()

    end
    Final Memory:
    {RelocatableValue(segment_index=0, offset=0): 4613515612218425347,
     RelocatableValue(segment_index=0, offset=1): 5,
     RelocatableValue(segment_index=0, offset=2): 2345108766317314046,
     RelocatableValue(segment_index=1, offset=0): RelocatableValue(segment_index=2, offset=0),
     RelocatableValue(segment_index=1, offset=1): RelocatableValue(segment_index=3, offset=0),
     RelocatableValue(segment_index=1, offset=5): 5}
    Relocated Memory:
        1     4613515612218425347
        2     5
        3     2345108766317314046
        4     10
        5     10
        ⋮
        9     5
    */
    fn relocate_memory_with_gap() {
        let program = Program {
            builtins: Vec::new(),
            prime: bigint!(17),
            data: Vec::new(),
            main: None,
            hints: HashMap::new(),
        };
        let mut cairo_runner = CairoRunner::new(&program);
        for _ in 0..4 {
            cairo_runner
                .vm
                .segments
                .lock()
                .unwrap()
                .add(&mut cairo_runner.vm.memory.lock().unwrap(), None);
        }
        cairo_runner
            .vm
            .memory
            .lock()
            .unwrap()
            .insert(
                &MaybeRelocatable::from((0, 0)),
                &MaybeRelocatable::from(bigint64!(4613515612218425347)),
            )
            .unwrap();
        cairo_runner
            .vm
            .memory
            .lock()
            .unwrap()
            .insert(
                &MaybeRelocatable::from((0, 1)),
                &MaybeRelocatable::from(bigint!(5)),
            )
            .unwrap();
        cairo_runner
            .vm
            .memory
            .lock()
            .unwrap()
            .insert(
                &MaybeRelocatable::from((0, 2)),
                &MaybeRelocatable::from(bigint64!(2345108766317314046)),
            )
            .unwrap();
        cairo_runner
            .vm
            .memory
            .lock()
            .unwrap()
            .insert(
                &MaybeRelocatable::from((1, 0)),
                &MaybeRelocatable::from((2, 0)),
            )
            .unwrap();
        cairo_runner
            .vm
            .memory
            .lock()
            .unwrap()
            .insert(
                &MaybeRelocatable::from((1, 1)),
                &MaybeRelocatable::from((3, 0)),
            )
            .unwrap();
        cairo_runner
            .vm
            .memory
            .lock()
            .unwrap()
            .insert(
                &MaybeRelocatable::from((1, 5)),
                &MaybeRelocatable::from(bigint!(5)),
            )
            .unwrap();
        cairo_runner
            .vm
            .segments
            .lock()
            .unwrap()
            .compute_effective_sizes(&cairo_runner.vm.memory.lock().unwrap());
        let rel_table = cairo_runner
            .vm
            .segments
            .lock()
            .unwrap()
            .relocate_segments()
            .expect("Couldn't relocate after compute effective sizes");
        assert_eq!(cairo_runner.relocate_memory(&rel_table), Ok(()));
        assert_eq!(cairo_runner.relocated_memory[0], None);
        assert_eq!(
            cairo_runner.relocated_memory[1],
            Some(bigint64!(4613515612218425347))
        );
        assert_eq!(cairo_runner.relocated_memory[2], Some(bigint!(5)));
        assert_eq!(
            cairo_runner.relocated_memory[3],
            Some(bigint64!(2345108766317314046))
        );
        assert_eq!(cairo_runner.relocated_memory[4], Some(bigint!(10)));
        assert_eq!(cairo_runner.relocated_memory[5], Some(bigint!(10)));
        assert_eq!(cairo_runner.relocated_memory[6], None);
        assert_eq!(cairo_runner.relocated_memory[7], None);
        assert_eq!(cairo_runner.relocated_memory[8], None);
        assert_eq!(cairo_runner.relocated_memory[9], Some(bigint!(5)));
    }

    #[test]
    /* Program used:
    %builtins output

    from starkware.cairo.common.serialize import serialize_word

    func main{output_ptr: felt*}():
        let a = 1
        serialize_word(a)
        let b = 17 * a
        serialize_word(b)
        return()
    end
    Relocated Memory:
        1     4612671182993129469
        2     5198983563776393216
        3     1
        4     2345108766317314046
        5     5191102247248822272
        6     5189976364521848832
        7     1
        8     1226245742482522112
        9     -7
        10    5189976364521848832
        11    17
        12    1226245742482522112
        13    -11
        14    2345108766317314046
        15    27
        16    29
        17    29
        18    27
        19    1
        20    18
        21    10
        22    28
        23    17
        24    18
        25    14
        26    29
        27    1
        28    17
     */
    fn initialize_run_and_relocate_output_builtin() {
        let program = Program {
            builtins: vec![String::from("output")],
            prime: BigInt::new(Sign::Plus, vec![1, 0, 0, 0, 0, 0, 17, 134217728]),
            data: vec![
                MaybeRelocatable::from(BigInt::from_i64(4612671182993129469).unwrap()),
                MaybeRelocatable::from(BigInt::from_i64(5198983563776393216).unwrap()),
                MaybeRelocatable::from(bigint!(1)),
                MaybeRelocatable::from(BigInt::from_i64(2345108766317314046).unwrap()),
                MaybeRelocatable::from(BigInt::from_i64(5191102247248822272).unwrap()),
                MaybeRelocatable::from(BigInt::from_i64(5189976364521848832).unwrap()),
                MaybeRelocatable::from(bigint!(1)),
                MaybeRelocatable::from(BigInt::from_i64(1226245742482522112).unwrap()),
                MaybeRelocatable::from(bigint_str!(
                    b"3618502788666131213697322783095070105623107215331596699973092056135872020474"
                )),
                MaybeRelocatable::from(BigInt::from_i64(5189976364521848832).unwrap()),
                MaybeRelocatable::from(bigint!(17)),
                MaybeRelocatable::from(BigInt::from_i64(1226245742482522112).unwrap()),
                MaybeRelocatable::from(bigint_str!(
                    b"3618502788666131213697322783095070105623107215331596699973092056135872020470"
                )),
                MaybeRelocatable::from(BigInt::from_i64(2345108766317314046).unwrap()),
            ],
            main: Some(4),
            hints: HashMap::new(),
        };
        let mut cairo_runner = CairoRunner::new(&program);
        cairo_runner.initialize_segments(None);
        let end = cairo_runner.initialize_main_entrypoint().unwrap();
        cairo_runner.initialize_vm().unwrap();
        assert_eq!(cairo_runner.run_until_pc(end), Ok(()));
        cairo_runner
            .vm
            .segments
            .lock()
            .unwrap()
            .compute_effective_sizes(&cairo_runner.vm.memory.lock().unwrap());
        let rel_table = cairo_runner
            .vm
            .segments
            .lock()
            .unwrap()
            .relocate_segments()
            .expect("Couldn't relocate after compute effective sizes");
        assert_eq!(cairo_runner.relocate_memory(&rel_table), Ok(()));
        assert_eq!(cairo_runner.relocated_memory[0], None);
        assert_eq!(
            cairo_runner.relocated_memory[1],
            Some(bigint64!(4612671182993129469))
        );
        assert_eq!(
            cairo_runner.relocated_memory[2],
            Some(bigint64!(5198983563776393216))
        );
        assert_eq!(cairo_runner.relocated_memory[3], Some(bigint!(1)));
        assert_eq!(
            cairo_runner.relocated_memory[4],
            Some(bigint64!(2345108766317314046))
        );
        assert_eq!(
            cairo_runner.relocated_memory[5],
            Some(bigint64!(5191102247248822272))
        );
        assert_eq!(
            cairo_runner.relocated_memory[6],
            Some(bigint64!(5189976364521848832))
        );
        assert_eq!(cairo_runner.relocated_memory[7], Some(bigint!(1)));
        assert_eq!(
            cairo_runner.relocated_memory[8],
            Some(bigint64!(1226245742482522112))
        );
        assert_eq!(
            cairo_runner.relocated_memory[9],
            Some(bigint_str!(
                b"3618502788666131213697322783095070105623107215331596699973092056135872020474"
            ))
        );
        assert_eq!(
            cairo_runner.relocated_memory[10],
            Some(bigint64!(5189976364521848832))
        );
        assert_eq!(cairo_runner.relocated_memory[11], Some(bigint!(17)));
        assert_eq!(
            cairo_runner.relocated_memory[12],
            Some(bigint64!(1226245742482522112))
        );
        assert_eq!(
            cairo_runner.relocated_memory[13],
            Some(bigint_str!(
                b"3618502788666131213697322783095070105623107215331596699973092056135872020470"
            ))
        );
        assert_eq!(
            cairo_runner.relocated_memory[14],
            Some(bigint64!(2345108766317314046))
        );
        assert_eq!(cairo_runner.relocated_memory[15], Some(bigint!(27)));
        assert_eq!(cairo_runner.relocated_memory[16], Some(bigint!(29)));
        assert_eq!(cairo_runner.relocated_memory[17], Some(bigint!(29)));
        assert_eq!(cairo_runner.relocated_memory[18], Some(bigint!(27)));
        assert_eq!(cairo_runner.relocated_memory[19], Some(bigint!(1)));
        assert_eq!(cairo_runner.relocated_memory[20], Some(bigint!(18)));
        assert_eq!(cairo_runner.relocated_memory[21], Some(bigint!(10)));
        assert_eq!(cairo_runner.relocated_memory[22], Some(bigint!(28)));
        assert_eq!(cairo_runner.relocated_memory[23], Some(bigint!(17)));
        assert_eq!(cairo_runner.relocated_memory[24], Some(bigint!(18)));
        assert_eq!(cairo_runner.relocated_memory[25], Some(bigint!(14)));
        assert_eq!(cairo_runner.relocated_memory[26], Some(bigint!(29)));
        assert_eq!(cairo_runner.relocated_memory[27], Some(bigint!(1)));
        assert_eq!(cairo_runner.relocated_memory[28], Some(bigint!(17)));
    }

    #[test]
    /* Program used:
    %builtins output

    from starkware.cairo.common.serialize import serialize_word

    func main{output_ptr: felt*}():
        let a = 1
        serialize_word(a)
        let b = 17 * a
        serialize_word(b)
        return()
    end

    Relocated Trace:
    [TraceEntry(pc=5, ap=18, fp=18),
     TraceEntry(pc=6, ap=19, fp=18),
     TraceEntry(pc=8, ap=20, fp=18),
     TraceEntry(pc=1, ap=22, fp=22),
     TraceEntry(pc=2, ap=22, fp=22),
     TraceEntry(pc=4, ap=23, fp=22),
     TraceEntry(pc=10, ap=23, fp=18),
    */
    fn relocate_trace_output_builtin() {
        let program = Program {
            builtins: vec![String::from("output")],
            prime: BigInt::new(Sign::Plus, vec![1, 0, 0, 0, 0, 0, 17, 134217728]),
            data: vec![
                MaybeRelocatable::from(BigInt::from_i64(4612671182993129469).unwrap()),
                MaybeRelocatable::from(BigInt::from_i64(5198983563776393216).unwrap()),
                MaybeRelocatable::from(bigint!(1)),
                MaybeRelocatable::from(BigInt::from_i64(2345108766317314046).unwrap()),
                MaybeRelocatable::from(BigInt::from_i64(5191102247248822272).unwrap()),
                MaybeRelocatable::from(BigInt::from_i64(5189976364521848832).unwrap()),
                MaybeRelocatable::from(bigint!(1)),
                MaybeRelocatable::from(BigInt::from_i64(1226245742482522112).unwrap()),
                MaybeRelocatable::from(bigint_str!(
                    b"3618502788666131213697322783095070105623107215331596699973092056135872020474"
                )),
                MaybeRelocatable::from(BigInt::from_i64(5189976364521848832).unwrap()),
                MaybeRelocatable::from(bigint!(17)),
                MaybeRelocatable::from(BigInt::from_i64(1226245742482522112).unwrap()),
                MaybeRelocatable::from(bigint_str!(
                    b"3618502788666131213697322783095070105623107215331596699973092056135872020470"
                )),
                MaybeRelocatable::from(BigInt::from_i64(2345108766317314046).unwrap()),
            ],
            main: Some(4),
            hints: HashMap::new(),
        };
        let mut cairo_runner = CairoRunner::new(&program);
        cairo_runner.initialize_segments(None);
        let end = cairo_runner.initialize_main_entrypoint().unwrap();
        cairo_runner.initialize_vm().unwrap();
        assert_eq!(cairo_runner.run_until_pc(end), Ok(()));
        cairo_runner
            .vm
            .segments
            .lock()
            .unwrap()
            .compute_effective_sizes(&cairo_runner.vm.memory.lock().unwrap());
        let rel_table = cairo_runner
            .vm
            .segments
            .lock()
            .unwrap()
            .relocate_segments()
            .expect("Couldn't relocate after compute effective sizes");
        cairo_runner.relocate_trace(&rel_table).unwrap();
        assert_eq!(cairo_runner.relocated_trace.len(), 12);
        assert_eq!(
            cairo_runner.relocated_trace[0],
            RelocatedTraceEntry {
                pc: 5,
                ap: 18,
                fp: 18
            }
        );
        assert_eq!(
            cairo_runner.relocated_trace[1],
            RelocatedTraceEntry {
                pc: 6,
                ap: 19,
                fp: 18
            }
        );
        assert_eq!(
            cairo_runner.relocated_trace[2],
            RelocatedTraceEntry {
                pc: 8,
                ap: 20,
                fp: 18
            }
        );
        assert_eq!(
            cairo_runner.relocated_trace[3],
            RelocatedTraceEntry {
                pc: 1,
                ap: 22,
                fp: 22
            }
        );
        assert_eq!(
            cairo_runner.relocated_trace[4],
            RelocatedTraceEntry {
                pc: 2,
                ap: 22,
                fp: 22
            }
        );
        assert_eq!(
            cairo_runner.relocated_trace[5],
            RelocatedTraceEntry {
                pc: 4,
                ap: 23,
                fp: 22
            }
        );
        assert_eq!(
            cairo_runner.relocated_trace[6],
            RelocatedTraceEntry {
                pc: 10,
                ap: 23,
                fp: 18
            }
        );
        assert_eq!(
            cairo_runner.relocated_trace[7],
            RelocatedTraceEntry {
                pc: 12,
                ap: 24,
                fp: 18
            }
        );
        assert_eq!(
            cairo_runner.relocated_trace[8],
            RelocatedTraceEntry {
                pc: 1,
                ap: 26,
                fp: 26
            }
        );
        assert_eq!(
            cairo_runner.relocated_trace[9],
            RelocatedTraceEntry {
                pc: 2,
                ap: 26,
                fp: 26
            }
        );
        assert_eq!(
            cairo_runner.relocated_trace[10],
            RelocatedTraceEntry {
                pc: 4,
                ap: 27,
                fp: 26
            }
        );
        assert_eq!(
            cairo_runner.relocated_trace[11],
            RelocatedTraceEntry {
                pc: 14,
                ap: 27,
                fp: 18
            }
        );
    }

    #[test]
    fn write_output_from_preset_memory() {
        let program = Program {
            builtins: vec![String::from("output")],
            prime: bigint!(17),
            data: Vec::new(),
            main: None,
            hints: HashMap::new(),
        };
        let mut cairo_runner = CairoRunner::new(&program);
        cairo_runner.initialize_segments(None);
        assert_eq!(cairo_runner.vm.builtin_runners[0].0, String::from("output"));
        assert_eq!(
            cairo_runner.vm.builtin_runners[0].1.base(),
            Some(relocatable!(2, 0))
        );
        cairo_runner
            .vm
            .memory
            .lock()
            .unwrap()
            .insert(
                &MaybeRelocatable::from((2, 0)),
                &MaybeRelocatable::from(bigint!(1)),
            )
            .unwrap();
        cairo_runner
            .vm
            .memory
            .lock()
            .unwrap()
            .insert(
                &MaybeRelocatable::from((2, 1)),
                &MaybeRelocatable::from(bigint!(2)),
            )
            .unwrap();
        cairo_runner.vm.segments.lock().unwrap().segment_used_sizes = Some(vec![0, 0, 2]);
        let mut stdout = Vec::<u8>::new();
        cairo_runner.write_output(&mut stdout).unwrap();
        assert_eq!(
            String::from_utf8(stdout),
            Ok(String::from("Program Output: \n1\n2\n"))
        );
    }

    #[test]
    /*Program used:
    %builtins output

    from starkware.cairo.common.serialize import serialize_word

    func main{output_ptr: felt*}():
        let a = 1
        serialize_word(a)
        return()
    end */
    fn write_output_from_program() {
        //Initialization Phase
        let program = Program {
            builtins: vec![String::from("output")],
            prime: BigInt::new(Sign::Plus, vec![1, 0, 0, 0, 0, 0, 17, 134217728]),
            data: vec![
                MaybeRelocatable::from(BigInt::from_i64(4612671182993129469).unwrap()),
                MaybeRelocatable::from(BigInt::from_i64(5198983563776393216).unwrap()),
                MaybeRelocatable::from(bigint!(1)),
                MaybeRelocatable::from(BigInt::from_i64(2345108766317314046).unwrap()),
                MaybeRelocatable::from(BigInt::from_i64(5191102247248822272).unwrap()),
                MaybeRelocatable::from(BigInt::from_i64(5189976364521848832).unwrap()),
                MaybeRelocatable::from(bigint!(1)),
                MaybeRelocatable::from(BigInt::from_i64(1226245742482522112).unwrap()),
                MaybeRelocatable::from(bigint_str!(
                    b"3618502788666131213697322783095070105623107215331596699973092056135872020474"
                )),
                MaybeRelocatable::from(BigInt::from_i64(5189976364521848832).unwrap()),
                MaybeRelocatable::from(bigint!(17)),
                MaybeRelocatable::from(BigInt::from_i64(1226245742482522112).unwrap()),
                MaybeRelocatable::from(bigint_str!(
                    b"3618502788666131213697322783095070105623107215331596699973092056135872020470"
                )),
                MaybeRelocatable::from(BigInt::from_i64(2345108766317314046).unwrap()),
            ],
            main: Some(4),
            hints: HashMap::new(),
        };
        let mut cairo_runner = CairoRunner::new(&program);
        cairo_runner.initialize_segments(None);
        let end = cairo_runner.initialize_main_entrypoint().unwrap();
        cairo_runner.initialize_vm().unwrap();
        //Execution Phase
        assert_eq!(cairo_runner.run_until_pc(end), Ok(()));
        let mut stdout = Vec::<u8>::new();
        cairo_runner.write_output(&mut stdout).unwrap();
        assert_eq!(
            String::from_utf8(stdout),
            Ok(String::from("Program Output: \n1\n17\n"))
        );
    }

    #[test]
    fn write_output_from_preset_memory_neg_output() {
        let program = Program {
            builtins: vec![String::from("output")],
            prime: bigint_str!(
                b"3618502788666131213697322783095070105623107215331596699973092056135872020481"
            ),
            data: Vec::new(),
            main: None,
            hints: HashMap::new(),
        };
        let mut cairo_runner = CairoRunner::new(&program);
        cairo_runner.initialize_segments(None);
        assert_eq!(cairo_runner.vm.builtin_runners[0].0, String::from("output"));
        assert_eq!(
            cairo_runner.vm.builtin_runners[0].1.base(),
            Some(relocatable!(2, 0))
        );
        cairo_runner
            .vm
            .memory
            .lock()
            .unwrap()
            .insert(
                &MaybeRelocatable::from((2, 0)),
                &MaybeRelocatable::from(bigint_str!(
                    b"3270867057177188607814717243084834301278723532952411121381966378910183338911"
                )),
            )
            .unwrap();
        cairo_runner.vm.segments.lock().unwrap().segment_used_sizes = Some(vec![0, 0, 1]);
        let mut stdout = Vec::<u8>::new();
        cairo_runner.write_output(&mut stdout).unwrap();
        assert_eq!(
            String::from_utf8(stdout),
            Ok(String::from("Program Output: \n-347635731488942605882605540010235804344383682379185578591125677225688681570\n"))
        );
    }

    #[test]
    fn insert_all_builtins_in_order() {
        let program = Program {
            builtins: vec![
                String::from("output"),
                String::from("pedersen"),
                String::from("range_check"),
                String::from("bitwise"),
                String::from("ec_op"),
            ],
            prime: bigint_str!(
                b"3618502788666131213697322783095070105623107215331596699973092056135872020481"
            ),
            data: Vec::new(),
            main: None,
            hints: HashMap::new(),
        };
        let cairo_runner = CairoRunner::new(&program);
        assert_eq!(cairo_runner.vm.builtin_runners[0].0, String::from("output"));
        assert_eq!(
            cairo_runner.vm.builtin_runners[1].0,
            String::from("pedersen")
        );
        assert_eq!(
            cairo_runner.vm.builtin_runners[2].0,
            String::from("range_check")
        );
        assert_eq!(
            cairo_runner.vm.builtin_runners[3].0,
            String::from("bitwise")
        );
        assert_eq!(cairo_runner.vm.builtin_runners[4].0, String::from("ec_op"));
    }
}<|MERGE_RESOLUTION|>--- conflicted
+++ resolved
@@ -260,20 +260,11 @@
         }
         //Relocated addresses start at 1
         self.relocated_memory.push(None);
-<<<<<<< HEAD
         for (index, segment) in self.vm.memory.lock().unwrap().data.iter().enumerate() {
-            //Check that each segment was relocated correctly
-            assert!(
-                self.relocated_memory.len() == relocation_table[index],
-                "Inconsistent Relocation"
-            );
-=======
-        for (index, segment) in self.vm.memory.data.iter().enumerate() {
             if self.relocated_memory.len() != relocation_table[index] {
                 return Err(MemoryError::Relocation);
             }
 
->>>>>>> b6286d19
             for element in segment {
                 match element {
                     Some(elem) => self
